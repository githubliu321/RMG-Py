--- conflicted
+++ resolved
@@ -160,13 +160,10 @@
     cpdef fromRDKitMol(self, rdkitmol)
 
     cpdef fromAdjacencyList(self, str adjlist)
-<<<<<<< HEAD
-=======
     
     cpdef fromXYZ(self, numpy.ndarray atomicNums, numpy.ndarray coordinates)
     
     cpdef str toCML(self)
->>>>>>> 0e061114
 
     cpdef str toInChI(self)
 
@@ -178,7 +175,7 @@
 
     cpdef str toSMILES(self)
 
-#    cpdef tRDKitMol(self)
+    cpdef toRDKitMol(self)
 
     cpdef toAdjacencyList(self, str label=?, bint removeH=?)
 
