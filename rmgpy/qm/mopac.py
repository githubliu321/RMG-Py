import os
import re
import external.cclib as cclib
import logging
import time
import math
import numpy
from subprocess import Popen, PIPE

<<<<<<< HEAD
from rmgpy.molecule import Molecule, Atom, getElement
from rmgpy.reaction import Reaction
=======
from rmgpy.molecule import Molecule
>>>>>>> a1f63b5d
from qmdata import CCLibData
from molecule import QMMolecule
from reaction import QMReaction
from rmgpy.data.base import Entry
from rmgpy.data.kinetics import saveEntry
from rmgpy.data.kinetics.transitionstates import DistanceData

class Mopac:
    """
    A base class for all QM calculations that use MOPAC.
    
    Classes such as :class:`MopacMol` will inherit from this class.
    """

    inputFileExtension = '.mop'
    outputFileExtension = '.out'
    
    mopacEnv = os.getenv('MOPAC_DIR', default="/opt/mopac")
    if os.path.exists(os.path.join(mopacEnv , 'MOPAC2012.exe')):
        executablePath = os.path.join(mopacEnv , 'MOPAC2012.exe')
    elif os.path.exists(os.path.join(mopacEnv , 'MOPAC2009.exe')):
        executablePath = os.path.join(mopacEnv , 'MOPAC2009.exe')
    else:
        executablePath = os.path.join(mopacEnv , '(MOPAC 2009 or 2012)')
    
    usePolar = False#use polar keyword in MOPAC
    
    "Keywords for the multiplicity"
    multiplicityKeywords = {
                            1: '',
                            2: 'uhf doublet',
                            3: 'uhf triplet',
                            4: 'uhf quartet',
                            5: 'uhf quintet',
                            6: 'uhf sextet',
                            7: 'uhf septet',
                            8: 'uhf octet',
                            9: 'uhf nonet',
                           }
    
    #: List of phrases that indicate failure
    #: NONE of these must be present in a succesful job.
    failureKeys = [
                   'IMAGINARY FREQUENCIES',
                   'EXCESS NUMBER OF OPTIMIZATION CYCLES',
                   'NOT ENOUGH TIME FOR ANOTHER CYCLE',
                   ]
    #: List of phrases to indicate success.
    #: ALL of these must be present in a successful job.
    successKeys = [
                   'DESCRIPTION OF VIBRATIONS',
                   'MOPAC DONE'
                  ]

    def testReady(self):
        if not os.path.exists(self.executablePath):
            raise Exception("Couldn't find MOPAC executable at {0}. Try setting your MOPAC_DIR environment variable.".format(self.executablePath))

    def run(self):
        self.testReady()
        # submits the input file to mopac
        process = Popen([self.executablePath, self.inputFilePath])
        process.communicate()# necessary to wait for executable termination!
    
        return self.verifyOutputFile()
        
    def parse(self):
        """
        Parses the results of the Mopac calculation, and returns a CCLibData object.
        """
        parser = cclib.parser.Mopac(self.outputFilePath)
        parser.logger.setLevel(logging.ERROR) #cf. http://cclib.sourceforge.net/wiki/index.php/Using_cclib#Additional_information
        cclibData = parser.parse()
        radicalNumber = sum([i.radicalElectrons for i in self.molecule.atoms])
        qmData = CCLibData(cclibData, radicalNumber+1)
        return qmData

class MopacMol(QMMolecule, Mopac):
    """
    A base Class for calculations of molecules using MOPAC. 
    
    Inherits from both :class:`QMMolecule` and :class:`Mopac`.
    """
                
    def inputFileKeywords(self, attempt):
        """
        Return the top, bottom, and polar keywords.
        """
        raise NotImplementedError("Should be defined by subclass, eg. MopacMolPM3")
        
    def writeInputFile(self, attempt):
        """
        Using the :class:`Geometry` object, write the input file
        for the `attmept`th attempt.
        """
        
        molfile = self.getMolFilePathForCalculation(attempt) 
        atomline = re.compile('\s*([\- ][0-9.]+)\s+([\- ][0-9.]+)+\s+([\- ][0-9.]+)\s+([A-Za-z]+)')
        
        output = [ self.geometry.uniqueIDlong, '' ]
    
        atomCount = 0
        with open(molfile) as molinput:
            for line in molinput:
                match = atomline.match(line)
                if match:
                    output.append("{0:4s} {1} 1 {2} 1 {3} 1".format(match.group(4), match.group(1), match.group(2), match.group(3)))
                    atomCount += 1
        assert atomCount == len(self.molecule.atoms)
    
        output.append('')
        input_string = '\n'.join(output)
        
        top_keys, bottom_keys, polar_keys = self.inputFileKeywords(attempt)
        with open(self.inputFilePath, 'w') as mopacFile:
            mopacFile.write(top_keys)
            mopacFile.write('\n')
            mopacFile.write(input_string)
            mopacFile.write('\n')
            mopacFile.write(bottom_keys)
            if self.usePolar:
                mopacFile.write('\n\n\n')
                mopacFile.write(polar_keys)
    
    def verifyOutputFile(self):
        """
        Check's that an output file exists and was successful.
        
        Returns a boolean flag that states whether a successful MOPAC simulation already exists for the molecule with the 
        given (augmented) InChI Key.
        """
        
        if not os.path.exists(self.outputFilePath):
            logging.info("Output file {0} does not exist.".format(self.outputFilePath))
            return False
        
        InChIMatch=False #flag (1 or 0) indicating whether the InChI in the file matches InChIaug this can only be 1 if InChIFound is also 1
        InChIFound=False #flag (1 or 0) indicating whether an InChI was found in the log file
        
        # Initialize dictionary with "False"s 
        successKeysFound = dict([(key, False) for key in self.successKeys])
        
        with open(self.outputFilePath) as outputFile:
            for line in outputFile:
                line = line.strip()
                
                for element in self.failureKeys: #search for failure keywords
                    if element in line:
                        logging.error("MOPAC output file contains the following error: {0}".format(element) )
                        return False
                    
                for element in self.successKeys: #search for success keywords
                    if element in line:
                        successKeysFound[element] = True
               
                if "InChI=" in line:
                    logFileInChI = line #output files should take up to 240 characters of the name in the input file
                    InChIFound = True
                    if logFileInChI == self.uniqueIDlong:
                        InChIMatch = True
                    else:
                        logging.warning("InChI in log file ({0}) didn't match that in geometry ({1}).".format(logFileInChI, self.uniqueIDlong))                    
                        # Use only up to first 80 characters to match due to MOPAC bug which deletes 81st character of InChI string
                        if self.uniqueIDlong.startswith(logFileInChI[:80]):
                            logging.warning("but the beginning matches so it's probably just a truncation problem.")
                            InChIMatch = True
        # Check that ALL 'success' keywords were found in the file.
        if not all( successKeysFound.values() ):
            logging.error('Not all of the required keywords for success were found in the output file!')
            return False
        
        if not InChIFound:
            logging.error("No InChI was found in the MOPAC output file {0}".format(self.outputFilePath))
            return False
        
        if InChIMatch:
            # Compare the optimized geometry to the original molecule
            parser = cclib.parser.Mopac(self.outputFilePath)
            parser.logger.setLevel(logging.ERROR) #cf. http://cclib.sourceforge.net/wiki/index.php/Using_cclib#Additional_information
            cclibData = parser.parse()
            cclibMol = Molecule()
            cclibMol.fromXYZ(cclibData.atomnos, cclibData.atomcoords[-1])
            testMol = self.molecule.toSingleBonds()
            
            if cclibMol.isIsomorphic(testMol):
                logging.info("Successful MOPAC quantum result found in {0}".format(self.outputFilePath))
                # " + self.molfile.name + " ("+self.molfile.InChIAug+") has been found. This log file will be used.")
                return True
            else:
                logging.info("Incorrect connectivity for optimized geometry in file {0}".format(self.outputFilePath))
                # " + self.molfile.name + " ("+self.molfile.InChIAug+") has been found. This log file will be used.")
                return False
        
        #InChIs do not match (most likely due to limited name length mirrored in log file (240 characters), but possibly due to a collision)
        return self.checkForInChiKeyCollision(logFileInChI) # Not yet implemented!

    def parse(self):
        """
        Parses the results of the Mopac calculation, and returns a CCLibData object.
        """
        parser = cclib.parser.Mopac(self.outputFilePath)
        parser.logger.setLevel(logging.ERROR) #cf. http://cclib.sourceforge.net/wiki/index.php/Using_cclib#Additional_information
        cclibData = parser.parse()
        radicalNumber = sum([i.radicalElectrons for i in self.molecule.atoms])
        qmData = CCLibData(cclibData, radicalNumber+1)
        return qmData

    def generateQMData(self):
        """
        Calculate the QM data and return a QMData object, or None if it fails.
        """
        for atom in self.molecule.vertices:
            if atom.atomType.label == 'N5s' or atom.atomType.label == 'N5d' or atom.atomType.label =='N5dd' or atom.atomType.label == 'N5t' or atom.atomType.label == 'N5b':
                return None

        if self.verifyOutputFile():
            logging.info("Found a successful output file already; using that.")
            source = "QM MOPAC result file found from previous run."
        else:
            self.createGeometry()
            success = False
            for attempt in range(1, self.maxAttempts+1):
                self.writeInputFile(attempt)
                logging.info('Trying {3} attempt {0} of {1} on molecule {2}.'.format(attempt, self.maxAttempts, self.molecule.toSMILES(), self.__class__.__name__))
                success = self.run()
                if success:
                    source = "QM {0} calculation attempt {1}".format(self.__class__.__name__, attempt )
                    break
            else:
                logging.error('QM thermo calculation failed for {0}.'.format(self.molecule.toAugmentedInChI()))
                return None
        result = self.parse() # parsed in cclib
        result.source = source
        return result # a CCLibData object


class MopacMolPM3(MopacMol):

    #: Keywords that will be added at the top and bottom of the qm input file
    keywords = [
                {'top':"precise nosym", 'bottom':"oldgeo thermo nosym precise "},
                {'top':"precise nosym gnorm=0.0 nonr", 'bottom':"oldgeo thermo nosym precise "},
                {'top':"precise nosym gnorm=0.0", 'bottom':"oldgeo thermo nosym precise "},
                {'top':"precise nosym gnorm=0.0 bfgs", 'bottom':"oldgeo thermo nosym precise "},
                {'top':"precise nosym recalc=10 dmax=0.10 nonr cycles=2000 t=2000", 'bottom':"oldgeo thermo nosym precise "},
                ]

    @property
    def scriptAttempts(self):
        "The number of attempts with different script keywords"
        return len(self.keywords)
        
    @property
    def maxAttempts(self):
        "The total number of attempts to try"
        return 2 * len(self.keywords)


    def inputFileKeywords(self, attempt):
        """
        Return the top, bottom, and polar keywords for attempt number `attempt`.
        
        NB. `attempt`s begin at 1, not 0.
        """
        assert attempt <= self.maxAttempts
        
        if attempt > self.scriptAttempts:
            attempt -= self.scriptAttempts
        
        multiplicity_keys = self.multiplicityKeywords[self.geometry.multiplicity]

        top_keys = "pm3 {0} {1}".format(
                multiplicity_keys,
                self.keywords[attempt-1]['top'],
                )
        bottom_keys = "{0} pm3 {1}".format(
                self.keywords[attempt-1]['bottom'],
                multiplicity_keys,
                )
        polar_keys = "oldgeo {0} nosym precise pm3 {1}".format(
                'polar' if self.geometry.multiplicity == 1 else 'static',
                multiplicity_keys,
                )

        return top_keys, bottom_keys, polar_keys

class MopacMolPM6(MopacMol):

    #: Keywords that will be added at the top and bottom of the qm input file
    keywords = [
                {'top':"precise nosym", 'bottom':"oldgeo thermo nosym precise "},
                {'top':"precise nosym gnorm=0.0 nonr", 'bottom':"oldgeo thermo nosym precise "},
                {'top':"precise nosym gnorm=0.0", 'bottom':"oldgeo thermo nosym precise "},
                {'top':"precise nosym gnorm=0.0 bfgs", 'bottom':"oldgeo thermo nosym precise "},
                {'top':"precise nosym recalc=10 dmax=0.10 nonr cycles=2000 t=2000", 'bottom':"oldgeo thermo nosym precise "},
                ]

    @property
    def scriptAttempts(self):
        "The number of attempts with different script keywords"
        return len(self.keywords)

    @property
    def maxAttempts(self):
        "The total number of attempts to try"
        return 2 * len(self.keywords)


    def inputFileKeywords(self, attempt):
        """
        Return the top, bottom, and polar keywords for attempt number `attempt`.

        NB. `attempt`s begin at 1, not 0.
        """
        assert attempt <= self.maxAttempts

        if attempt > self.scriptAttempts:
            attempt -= self.scriptAttempts

        multiplicity_keys = self.multiplicityKeywords[self.geometry.multiplicity]

        top_keys = "pm6 {0} {1}".format(
                multiplicity_keys,
                self.keywords[attempt-1]['top'],
                )
        bottom_keys = "{0} pm6 {1}".format(
                self.keywords[attempt-1]['bottom'],
                multiplicity_keys,
                )
        polar_keys = "oldgeo {0} nosym precise pm6 {1}".format(
                'polar' if self.geometry.multiplicity == 1 else 'static',
                multiplicity_keys,
                )

        return top_keys, bottom_keys, polar_keys

class MopacMolPM7(MopacMol):

    #: Keywords that will be added at the top and bottom of the qm input file
    keywords = [
                {'top':"precise nosym", 'bottom':"oldgeo thermo nosym precise "},
                {'top':"precise nosym gnorm=0.0 nonr", 'bottom':"oldgeo thermo nosym precise "},
                {'top':"precise nosym gnorm=0.0", 'bottom':"oldgeo thermo nosym precise "},
                {'top':"precise nosym gnorm=0.0 bfgs", 'bottom':"oldgeo thermo nosym precise "},
                {'top':"precise nosym recalc=10 dmax=0.10 nonr cycles=2000 t=2000", 'bottom':"oldgeo thermo nosym precise "},
                ]

    @property
    def scriptAttempts(self):
        "The number of attempts with different script keywords"
        return len(self.keywords)

    @property
    def maxAttempts(self):
        "The total number of attempts to try"
        return 2 * len(self.keywords)


    def inputFileKeywords(self, attempt):
        """
        Return the top, bottom, and polar keywords for attempt number `attempt`.

        NB. `attempt`s begin at 1, not 0.
        """
        assert attempt <= self.maxAttempts

        if attempt > self.scriptAttempts:
            attempt -= self.scriptAttempts

        multiplicity_keys = self.multiplicityKeywords[self.geometry.multiplicity]

        top_keys = "pm7 {0} {1}".format(
                multiplicity_keys,
                self.keywords[attempt-1]['top'],
                )
        bottom_keys = "{0} pm7 {1}".format(
                self.keywords[attempt-1]['bottom'],
                multiplicity_keys,
                )
        polar_keys = "oldgeo {0} nosym precise pm7 {1}".format(
                'polar' if self.geometry.multiplicity == 1 else 'static',
                multiplicity_keys,
                )

        return top_keys, bottom_keys, polar_keys

class MopacTS(QMReaction, Mopac):
    
    "Keywords for the multiplicity"
    multiplicityKeywords = {
                             1: '',
                             2: 'uhf doublet',
                             3: 'uhf triplet',
                             4: 'uhf quartet',
                             5: 'uhf quintet',
                             6: 'uhf sextet',
                             7: 'uhf septet',
                             8: 'uhf octet',
                             9: 'uhf nonet',
                            }

    "Keywords that will be added at the top of the qm input file"
    keywords = [
                {'top':"ts", 'bottom':"oldgeo force let"},
                {'top':"ts", 'bottom':"oldgeo force esp "},
                {'top':"ts", 'bottom':"oldgeo force vectors "},
                {'top':"ts", 'bottom':"oldgeo force vectors esp "},
                ]
                
    scriptAttempts = len(keywords)

    failureKeys = ['GRADIENT IS TOO LARGE', 
                   'EXCESS NUMBER OF OPTIMIZATION CYCLES', 
                   'NOT ENOUGH TIME FOR ANOTHER CYCLE',
                   '6 IMAGINARY FREQUENCIES',
                   '5 IMAGINARY FREQUENCIES',
                   '4 IMAGINARY FREQUENCIES',
                   '3 IMAGINARY FREQUENCIES',
                   '2 IMAGINARY FREQUENCIES'
                   ]
    
    def runIRC(self):
        self.testReady()
        # submits the input file to mopac
        process = Popen([self.executablePath, self.inputFilePath])
        process.communicate()# necessary to wait for executable termination!
    
        return self.verifyIRCOutputFile()
    
    def writeInputFile(self, attempt):
        """
        Using the :class:`Geometry` object, write the input file
        for the `attmept`th attempt.
        """
        
        molfile = self.geometry.getRefinedMolFilePath()
        atomline = re.compile('\s*([\- ][0-9.]+)\s+([\- ][0-9.]+)+\s+([\- ][0-9.]+)\s+([A-Za-z]+)')
        
        output = [ self.geometry.uniqueID, '' ]
        
        atomCount = 0
        with open(molfile) as molinput:
            for line in molinput:
                match = atomline.match(line)
                if match:
                    output.append("{0:4s} {1} 1 {2} 1 {3} 1".format(match.group(4), match.group(1), match.group(2), match.group(3)))
                    atomCount += 1
        assert atomCount == len(self.geometry.molecule.atoms)
        
        output.append('')
        input_string = '\n'.join(output)
        
        top_keys, bottom_keys, polar_keys = self.inputFileKeywords(attempt, self.geometry.molecule.getRadicalCount() + 1)
        with open(self.inputFilePath, 'w') as mopacFile:
            mopacFile.write(top_keys)
            mopacFile.write('\n')
            mopacFile.write(input_string)
            mopacFile.write('\n')
            mopacFile.write(bottom_keys)
            if self.usePolar:
                mopacFile.write('\n\n\n')
                mopacFile.write(polar_keys)
                        
    def writeIRCFile(self):
        parseOutput = cclib.parser.Mopac(self.outputFilePath.split('IRC')[0] + '.out')
        parseOutput = parseOutput.parse()
        
        output = [ self.geometry.uniqueID, '' ]
        atomCount = 0
        for i, atomNum in enumerate(parseOutput.atomnos):
            element = getElement(int(atomNum))
            coords = parseOutput.atomcoords[-1][i]
            output.append("{0:4s} {1:.6f} 1 {2:.6f} 1 {3:.6f} 1".format(element.symbol, coords[0], coords[1], coords[2]))
        assert len(self.geometry.molecule.atoms) == i + 1
        
        output.append('')
        input_string = '\n'.join(output)
        
        top_keys = 'irc=1* let'
        with open(self.inputFilePath, 'w') as mopacFile:
            mopacFile.write(top_keys)
            mopacFile.write('\n')
            mopacFile.write(input_string)
            mopacFile.write('\n')
    
    def verifyOutputFile(self):
        """
        Check's that an output file exists and was successful.
        
        Returns a boolean flag that states whether a successful MOPAC simulation already exists for the molecule with the 
        given (augmented) InChI Key.
        """
        if not os.path.exists(self.outputFilePath):
            logging.info("Output file {0} does not exist.".format(self.outputFilePath))
            return False, False
        
        # Initialize dictionary with "False"s 
        successKeysFound = dict([(key, False) for key in self.successKeys])
        
        with open(self.outputFilePath) as outputFile:
            for line in outputFile:
                line = line.strip()
                
                for element in self.failureKeys: #search for failure keywords
                    if element in line:
                        logging.error("MOPAC output file contains the following error: {0}".format(element) )
                        return False, False
                    
                for element in self.successKeys: #search for success keywords
                    if element in line:
                        successKeysFound[element] = True
                      
        # Check that ALL 'success' keywords were found in the file.
        if not all( successKeysFound.values() ):
            logging.error('Not all of the required keywords for success were found in the output file!')
            return False, False
        else:
            logging.info("Successful MOPAC quantum result found in {0}".format(self.outputFilePath))
            return True, False
        
        #InChIs do not match (most likely due to limited name length mirrored in log file (240 characters), but possibly due to a collision)
        return self.checkForInChiKeyCollision(logFileInChI) # Not yet implemented!
    
    def convertMol(self, geomLines):
        
        atomcoords = []
        atomnos = []
        for line in geomLines:
            atType, x, y, z = line.split()
            atomnos.append(getElement(atType).number)
            atomcoords.append([float(x),float(y),float(z)])
        atomnos = numpy.array(atomnos, dtype=int)
        atomcoords = numpy.array(atomcoords)
        mol = Molecule()
        mol.fromXYZ(atomnos, atomcoords)
        
        return mol
    
    def verifyIRCOutputFile(self):
        """
        Check's that an output file exists and was successful.
        
        Returns a boolean flag that states whether a successful MOPAC simulation already exists for the molecule with the 
        given (augmented) InChI Key.
        """
        
        if not os.path.exists(self.outputFilePath):
            logging.info("Output file {0} does not exist.".format(self.outputFilePath))
            return False
        
        # Initialize dictionary with "False"s 
        successKeysFound = dict([(key, False) for key in self.successKeys])
        
        with open(self.outputFilePath) as outputFile:
            for line in outputFile:
                line = line.strip()
                
                for element in self.failureKeys: #search for failure keywords
                    if element in line:
                        logging.error("MOPAC output file contains the following error: {0}".format(element) )
                        return False
                    
                for element in self.successKeys: #search for success keywords
                    if element in line:
                        successKeysFound[element] = True
        
        if not successKeysFound['MOPAC DONE']:
            logging.error('Not all of the required keywords for success were found in the IRC output file!')
            return False
        
        with open(self.outputFilePath.split('.')[0] + '.xyz') as geomFile:
            geomFile = geomFile.readlines()
            geomFile.pop(0)
            geomFile.pop(0)
            geom1 = []
            for line in geomFile:
                if not line.startswith('  reversed'):
                    geom1.append(line)
                else:
                    break
            geom1.pop()
            
            geom2 = []
            for line in reversed(geomFile):
                if not line.startswith(' DRC'):
                    geom2.append(line)
                else:
                    break
        
        mol1 = self.convertMol(geom1)
        mol2 = self.convertMol(geom2)
        
        targetReaction = Reaction(
                                reactants = [reactant.toSingleBonds() for reactant in self.reaction.reactants],
                                products = [product.toSingleBonds() for product in self.reaction.products],
                                )
        testReaction = Reaction(
                                reactants = mol1.split(),
                                products = mol2.split(),                     
                                )
                                
        if targetReaction.isIsomorphic(testReaction):
            return True
        else:
            return False
    
    def parseTS(self, labels):
        
        def getDistance(coordinates1, coordinates2):
            """
            Return the square of the distance (in Angstrom) between the two atoms.
            """
            diff = (coordinates1.coords - coordinates2.coords)
            return math.sqrt(sum(diff * diff))
        
        tsParse = cclib.parser.Mopac(os.path.join(self.file_store_path, self.uniqueID + self.outputFileExtension))
        tsParse = tsParse.parse()
        geom = tsParse.atomcoords[-1]
        atomNums = tsParse.atomnos
        
        atom1 = Atom(element=getElement(int(atomNums[labels[0]])), coords=geom[labels[0]])
        atom2 = Atom(element=getElement(int(atomNums[labels[1]])), coords=geom[labels[1]])
        atom3 = Atom(element=getElement(int(atomNums[labels[2]])), coords=geom[labels[2]])
        
        at12 = getDistance(atom1, atom2)
        at23 = getDistance(atom2, atom3)
        at13 = getDistance(atom1, atom3)
        
        atomDist = [at12, at23, at13]
    
        return atomDist
    
    def writeRxnOutputFile(self, labels):
        
        product = self.reaction.products[0].merge(self.reaction.products[1])
        star3 = product.getLabeledAtom('*1').sortingLabel
        star1 = product.getLabeledAtom('*3').sortingLabel
        product.atoms[star1].label = '*1'
        product.atoms[star3].label = '*3'
        
        atomDist = self.parseTS(labels)
        
        distances = {'d12':float(atomDist[0]), 'd23':float(atomDist[1]), 'd13':float(atomDist[2])}
        user = "Pierre Bhoorasingh <bhoorasingh.p@husky.neu.edu>"
        description = "Found via group estimation strategy using automatic transition state generator"
        entry = Entry(
            index = 1,
            item = self.reaction,
            data = DistanceData(distances=distances, method='B3LYP/6-31+G(d,p)'),
            shortDesc = "B3LYP/6-31+G(d,p) calculation via group estimated TS generator.",
            history = [(time.asctime(), user, 'action', description)]
        )
        
        outputDataFile = os.path.join(self.file_store_path, self.uniqueID + '.data')
        with open(outputDataFile, 'w') as parseFile:
            saveEntry(parseFile, entry)
    
class MopacTSPM3(MopacTS):
    def inputFileKeywords(self, attempt, multiplicity):
        """
        Inherits the writeInputFile methods from mopac.py
        """
        multiplicity_keys = self.multiplicityKeywords[multiplicity]

        top_keys = "pm3 {0} {1}".format(
                multiplicity_keys,
                self.keywords[attempt-1]['top'],
                )
        bottom_keys = "{0} pm3 {1}".format(
                self.keywords[attempt-1]['bottom'],
                multiplicity_keys,
                )
        polar_keys = "oldgeo {0} nosym precise pm3 {1}".format(
                'polar' if multiplicity == 1 else 'static',
                multiplicity_keys,
                )

        return top_keys, bottom_keys, polar_keys

class MopacTSPM7(MopacTS):
    def inputFileKeywords(self, attempt, multiplicity):
        """
        Inherits the writeInputFile methods from mopac.py
        """
        multiplicity_keys = self.multiplicityKeywords[multiplicity]

        top_keys = "pm7 {0} {1}".format(
                multiplicity_keys,
                self.keywords[attempt-1]['top'],
                )
        bottom_keys = "{0} pm7 {1}".format(
                self.keywords[attempt-1]['bottom'],
                multiplicity_keys,
                )
        polar_keys = "oldgeo {0} nosym precise pm7 {1}".format(
                'polar' if multiplicity == 1 else 'static',
                multiplicity_keys,
                )

        return top_keys, bottom_keys, polar_keys<|MERGE_RESOLUTION|>--- conflicted
+++ resolved
@@ -7,12 +7,8 @@
 import numpy
 from subprocess import Popen, PIPE
 
-<<<<<<< HEAD
 from rmgpy.molecule import Molecule, Atom, getElement
 from rmgpy.reaction import Reaction
-=======
-from rmgpy.molecule import Molecule
->>>>>>> a1f63b5d
 from qmdata import CCLibData
 from molecule import QMMolecule
 from reaction import QMReaction
