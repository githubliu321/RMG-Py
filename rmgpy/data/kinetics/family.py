#!/usr/bin/python
# -*- coding: utf-8 -*-

################################################################################
#
#   RMG - Reaction Mechanism Generator
#
#   Copyright (c) 2002-2010 Prof. William H. Green (whgreen@mit.edu) and the
#   RMG Team (rmg_dev@mit.edu)
#
#   Permission is hereby granted, free of charge, to any person obtaining a
#   copy of this software and associated documentation files (the 'Software'),
#   to deal in the Software without restriction, including without limitation
#   the rights to use, copy, modify, merge, publish, distribute, sublicense,
#   and/or sell copies of the Software, and to permit persons to whom the
#   Software is furnished to do so, subject to the following conditions:
#
#   The above copyright notice and this permission notice shall be included in
#   all copies or substantial portions of the Software.
#
#   THE SOFTWARE IS PROVIDED 'AS IS', WITHOUT WARRANTY OF ANY KIND, EXPRESS OR
#   IMPLIED, INCLUDING BUT NOT LIMITED TO THE WARRANTIES OF MERCHANTABILITY,
#   FITNESS FOR A PARTICULAR PURPOSE AND NONINFRINGEMENT. IN NO EVENT SHALL THE
#   AUTHORS OR COPYRIGHT HOLDERS BE LIABLE FOR ANY CLAIM, DAMAGES OR OTHER
#   LIABILITY, WHETHER IN AN ACTION OF CONTRACT, TORT OR OTHERWISE, ARISING
#   FROM, OUT OF OR IN CONNECTION WITH THE SOFTWARE OR THE USE OR OTHER
#   DEALINGS IN THE SOFTWARE.
#
################################################################################

"""
This module contains functionality for working with kinetics libraries.
"""

import os.path
import logging
import codecs
from copy import deepcopy

from rmgpy.data.base import Database, Entry, LogicNode, LogicOr, ForbiddenStructures,\
                            ForbiddenStructureException, getAllCombinations
from rmgpy.reaction import Reaction
from rmgpy.kinetics import Arrhenius, ArrheniusEP
from rmgpy.molecule import Bond, GroupBond, Group, Molecule
from rmgpy.species import Species

from .common import KineticsError, UndeterminableKineticsError, saveEntry, \
                    UNIMOLECULAR_KINETICS_FAMILIES, BIMOLECULAR_KINETICS_FAMILIES
from .depository import KineticsDepository
from .groups import KineticsGroups
from .rules import KineticsRules
from .transitionstates import TSGroups, TransitionStates, TransitionStateDepository

################################################################################

class InvalidActionError(Exception):
    """
    An exception to be raised when an invalid action is encountered in a
    reaction recipe.
    """
    pass

class ReactionPairsError(Exception):
    """
    An exception to be raised when an error occurs while working with reaction
    pairs.
    """
    pass

################################################################################

class TemplateReaction(Reaction):
    """
    A Reaction object generated from a reaction family template. In addition to
    the usual attributes, this class includes a `family` attribute to store the
    family that it was created from, as well as a `estimator` attribute to indicate
    whether it came from a rate rules or a group additivity estimate.
    """

    def __init__(self,
                index=-1,
                reactants=None,
                products=None,
                kinetics=None,
                reversible=True,
                transitionState=None,
                duplicate=False,
                degeneracy=1,
                pairs=None,
                family=None,
                template=None,
                estimator=None,
                ):
        Reaction.__init__(self,
                          index=index,
                          reactants=reactants,
                          products=products,
                          kinetics=kinetics,
                          reversible=reversible,
                          transitionState=transitionState,
                          duplicate=duplicate,
                          degeneracy=degeneracy,
                          pairs=pairs
                          )
        self.family = family
        self.template = template
        self.estimator = estimator

    def __reduce__(self):
        """
        A helper function used when pickling an object.
        """
        return (TemplateReaction, (self.index,
                                   self.reactants,
                                   self.products,
                                   self.kinetics,
                                   self.reversible,
                                   self.transitionState,
                                   self.duplicate,
                                   self.degeneracy,
                                   self.pairs,
                                   self.family,
                                   self.template,
                                   self.estimator
                                   ))

    def getSource(self):
        """
        Return the database that was the source of this reaction. For a
        TemplateReaction this should be a KineticsGroups object.
        """
        return self.family

################################################################################

class ReactionRecipe:
    """
    Represent a list of actions that, when executed, result in the conversion
    of a set of reactants to a set of products. There are currently five such
    actions:

    ============= ============================= ================================
    Action Name   Arguments                     Description
    ============= ============================= ================================
    CHANGE_BOND   `center1`, `order`, `center2` change the bond order of the bond between `center1` and `center2` by `order`; do not break or form bonds
    FORM_BOND     `center1`, `order`, `center2` form a new bond between `center1` and `center2` of type `order`
    BREAK_BOND    `center1`, `order`, `center2` break the bond between `center1` and `center2`, which should be of type `order`
    GAIN_RADICAL  `center`, `radical`           increase the number of free electrons on `center` by `radical`
    LOSE_RADICAL  `center`, `radical`           decrease the number of free electrons on `center` by `radical`
    GAIN_PAIR     `center`, `pair`              increase the number of lone electron pairs on `center` by `pair`
    LOSE_PAIR     `center`, `pair`              decrease the number of lone electron pairs on `center` by `pair`
    ============= ============================= ================================

    The actions are stored as a list in the `actions` attribute. Each action is
    a list of items; the first is the action name, while the rest are the
    action parameters as indicated above.
    """

    def __init__(self, actions=None):
        self.actions = actions or []

    def addAction(self, action):
        """
        Add an `action` to the reaction recipe, where `action` is a list
        containing the action name and the required parameters, as indicated in
        the table above.
        """
        self.actions.append(action)

    def getReverse(self):
        """
        Generate a reaction recipe that, when applied, does the opposite of
        what the current recipe does, i.e., it is the recipe for the reverse
        of the reaction that this is the recipe for.
        """
        other = ReactionRecipe()
        for action in self.actions:
            if action[0] == 'CHANGE_BOND':
                other.addAction(['CHANGE_BOND', action[1], str(-int(action[2])), action[3]])
            elif action[0] == 'FORM_BOND':
                other.addAction(['BREAK_BOND', action[1], action[2], action[3]])
            elif action[0] == 'BREAK_BOND':
                other.addAction(['FORM_BOND', action[1], action[2], action[3]])
            elif action[0] == 'LOSE_RADICAL':
                other.addAction(['GAIN_RADICAL', action[1], action[2]])
            elif action[0] == 'GAIN_RADICAL':
                other.addAction(['LOSE_RADICAL', action[1], action[2]])
            elif action[0] == 'LOSE_PAIR':
                other.addAction(['GAIN_PAIR', action[1], action[2]])
            elif action[0] == 'GAIN_PAIR':
                other.addAction(['LOSE_PAIR', action[1], action[2]])
        return other

    def __apply(self, struct, doForward, unique):
        """
        Apply the reaction recipe to the set of molecules contained in
        `structure`, a single Structure object that contains one or more
        structures. The `doForward` parameter is used to indicate
        whether the forward or reverse recipe should be applied. The atoms in
        the structure should be labeled with the appropriate atom centers.
        """

        pattern = isinstance(struct, Group)

        for action in self.actions:
            if action[0] in ['CHANGE_BOND', 'FORM_BOND', 'BREAK_BOND']:

                # We are about to change the connectivity of the atoms in
                # struct, which invalidates any existing vertex connectivity
                # information; thus we reset it
                struct.resetConnectivityValues()

                label1, info, label2 = action[1:]

                # Find associated atoms
                atom1 = struct.getLabeledAtom(label1)
                atom2 = struct.getLabeledAtom(label2)
                if atom1 is None or atom2 is None or atom1 is atom2:
                    raise InvalidActionError('Invalid atom labels encountered.')

                # Apply the action
                if action[0] == 'CHANGE_BOND':
                    info = int(info)
                    bond = struct.getBond(atom1, atom2)
                    if doForward:
                        atom1.applyAction(['CHANGE_BOND', label1, info, label2])
                        atom2.applyAction(['CHANGE_BOND', label1, info, label2])
                        bond.applyAction(['CHANGE_BOND', label1, info, label2])
                    else:
                        atom1.applyAction(['CHANGE_BOND', label1, -info, label2])
                        atom2.applyAction(['CHANGE_BOND', label1, -info, label2])
                        bond.applyAction(['CHANGE_BOND', label1, -info, label2])
                elif (action[0] == 'FORM_BOND' and doForward) or (action[0] == 'BREAK_BOND' and not doForward):
                    if struct.hasBond(atom1, atom2):
                        raise InvalidActionError('Attempted to create an existing bond.')
                    bond = GroupBond(atom1, atom2, order=['S']) if pattern else Bond(atom1, atom2, order='S')
                    struct.addBond(bond)
                    atom1.applyAction(['FORM_BOND', label1, info, label2])
                    atom2.applyAction(['FORM_BOND', label1, info, label2])
                elif (action[0] == 'BREAK_BOND' and doForward) or (action[0] == 'FORM_BOND' and not doForward):
                    if not struct.hasBond(atom1, atom2):
                        raise InvalidActionError('Attempted to remove a nonexistent bond.')
                    bond = struct.getBond(atom1, atom2)
                    struct.removeBond(bond)
                    atom1.applyAction(['BREAK_BOND', label1, info, label2])
                    atom2.applyAction(['BREAK_BOND', label1, info, label2])

            elif action[0] in ['LOSE_RADICAL', 'GAIN_RADICAL']:

                label, change = action[1:]
                change = int(change)

                # Find associated atom
                atom = struct.getLabeledAtom(label)
                if atom is None:
                    raise InvalidActionError('Unable to find atom with label "{0}" while applying reaction recipe.'.format(label))

                # Apply the action
                for i in range(change):
                    if (action[0] == 'GAIN_RADICAL' and doForward) or (action[0] == 'LOSE_RADICAL' and not doForward):
                        atom.applyAction(['GAIN_RADICAL', label, 1])
                    elif (action[0] == 'LOSE_RADICAL' and doForward) or (action[0] == 'GAIN_RADICAL' and not doForward):
                        atom.applyAction(['LOSE_RADICAL', label, 1])
                        
            elif action[0] in ['LOSE_PAIR', 'GAIN_PAIR']:

                label, change = action[1:]
                change = int(change)

                # Find associated atom
                atom = struct.getLabeledAtom(label)
                if atom is None:
                    raise InvalidActionError('Unable to find atom with label "{0}" while applying reaction recipe.'.format(label))

                # Apply the action
                for i in range(change):
                    if (action[0] == 'GAIN_PAIR' and doForward) or (action[0] == 'LOSE_PAIR' and not doForward):
                        atom.applyAction(['GAIN_PAIR', label, 1])
                    elif (action[0] == 'LOSE_PAIR' and doForward) or (action[0] == 'GAIN_PAIR' and not doForward):
                        atom.applyAction(['LOSE_PAIR', label, 1])

            else:
                raise InvalidActionError('Unknown action "' + action[0] + '" encountered.')

        struct.updateConnectivityValues()

    def applyForward(self, struct, unique=True):
        """
        Apply the forward reaction recipe to `molecule`, a single
        :class:`Molecule` object.
        """
        return self.__apply(struct, True, unique)

    def applyReverse(self, struct, unique=True):
        """
        Apply the reverse reaction recipe to `molecule`, a single
        :class:`Molecule` object.
        """
        return self.__apply(struct, False, unique)


################################################################################

class KineticsFamily(Database):
    """
    A class for working with an RMG kinetics family: a set of reactions with 
    similar chemistry, and therefore similar reaction rates. The attributes 
    are:

    =================== =============================== ========================
    Attribute           Type                            Description
    =================== =============================== ========================
    `reverse`           ``string``                      The name of the reverse reaction family
    `forwardTemplate`   :class:`Reaction`               The forward reaction template
    `forwardRecipe`     :class:`ReactionRecipe`         The steps to take when applying the forward reaction to a set of reactants
    `reverseTemplate`   :class:`Reaction`               The reverse reaction template
    `reverseRecipe`     :class:`ReactionRecipe`         The steps to take when applying the reverse reaction to a set of reactants
    `forbidden`         :class:`ForbiddenStructures`    (Optional) Forbidden product structures in either direction
    `ownReverse`        `Boolean`                       It's its own reverse?
    ------------------- ------------------------------- ------------------------
    `groups`            :class:`KineticsGroups`         The set of kinetics group additivity values
    `rules`             :class:`KineticsRules`          The set of kinetics rate rules from RMG-Java
    `depositories`      ``list``                        A set of additional depositories used to store kinetics data from various sources
    =================== =============================== ========================

    There are a few reaction families that are their own reverse (hydrogen
    abstraction and intramolecular hydrogen migration); for these
    `reverseTemplate` and `reverseRecipe` will both be ``None``.
    """

    def __init__(self,
                 entries=None,
                 top=None,
                 label='',
                 name='',
                 reverse='',
                 shortDesc='',
                 longDesc='',
                 forwardTemplate=None,
                 forwardRecipe=None,
                 reverseTemplate=None,
                 reverseRecipe=None,
                 forbidden=None
                 ):
        Database.__init__(self, entries, top, label, name, shortDesc, longDesc)
        self.reverse = reverse
        self.forwardTemplate = forwardTemplate
        self.forwardRecipe = forwardRecipe
        self.reverseTemplate = reverseTemplate
        self.reverseRecipe = reverseRecipe
        self.forbidden = forbidden
        self.ownReverse = forwardTemplate is not None and reverseTemplate is None
        # Kinetics depositories of training and test data
        self.groups = None
        self.rules = None
        self.depositories = []
        #: Transition state estimator database
        self.transitionStates = None

    def __repr__(self):
        return '<ReactionFamily "{0}">'.format(self.label)

    def loadOld(self, path):
        """
        Load an old-style RMG kinetics group additivity database from the
        location `path`.
        """
        self.label = os.path.basename(path)
        self.name = self.label

        self.groups = KineticsGroups(label='{0}/groups'.format(self.label))
        self.groups.name = self.groups.label
        try:
            self.groups.loadOldDictionary(os.path.join(path, 'dictionary.txt'), pattern=True)
        except Exception:
            logging.error('Error while reading old kinetics family dictionary from {0!r}.'.format(path))
            raise
        try:
            self.groups.loadOldTree(os.path.join(path, 'tree.txt'))
        except Exception:
            logging.error('Error while reading old kinetics family tree from {0!r}.'.format(path))
            raise

        # The old kinetics groups use rate rules (not group additivity values),
        # so we can't load the old rateLibrary.txt
        
        # Load the reaction recipe
        try:
            self.loadOldTemplate(os.path.join(path, 'reactionAdjList.txt'))
        except Exception:
            logging.error('Error while reading old kinetics family template/recipe from {0!r}.'.format(path))
            raise
        # Construct the forward and reverse templates
        reactants = [self.groups.entries[label] for label in self.forwardTemplate.reactants]
        if self.ownReverse:
            self.forwardTemplate = Reaction(reactants=reactants, products=reactants)
            self.reverseTemplate = None
        else:
            products = self.generateProductTemplate(reactants)
            self.forwardTemplate = Reaction(reactants=reactants, products=products)
            self.reverseTemplate = Reaction(reactants=reactants, products=products)

        self.groups.numReactants = len(self.forwardTemplate.reactants)

        # Load forbidden structures if present
        try:
            if os.path.exists(os.path.join(path, 'forbiddenGroups.txt')):
                self.forbidden = ForbiddenStructures().loadOld(os.path.join(path, 'forbiddenGroups.txt'))
        except Exception:
            logging.error('Error while reading old kinetics family forbidden groups from {0!r}.'.format(path))
            raise
            
        entries = self.groups.top[:]
        for entry in self.groups.top:
            entries.extend(self.groups.descendants(entry))
        for index, entry in enumerate(entries):
            entry.index = index + 1
            
        self.rules = KineticsRules(label='{0}/rules'.format(self.label))
        self.rules.name = self.rules.label
        try:
            self.rules.loadOld(path, self.groups, numLabels=max(len(self.forwardTemplate.reactants), len(self.groups.top)))
        except Exception:
            logging.error('Error while reading old kinetics family rules from {0!r}.'.format(path))
            raise
        self.depositories = {}

        return self

    def loadOldTemplate(self, path):
        """
        Load an old-style RMG reaction family template from the location `path`.
        """

        self.forwardTemplate = Reaction(reactants=[], products=[])
        self.forwardRecipe = ReactionRecipe()
        self.ownReverse = False

        ftemp = None
        # Process the template file
        try:
            ftemp = open(path, 'r')
            for line in ftemp:
                line = line.strip()
                if len(line) > 0 and line[0] == '(':
                    # This is a recipe action line
                    tokens = line.split()
                    action = [tokens[1]]
                    action.extend(tokens[2][1:-1].split(','))
                    self.forwardRecipe.addAction(action)
                elif 'thermo_consistence' in line:
                    self.ownReverse = True
                elif 'reverse' in line:
                    self.reverse = line.split(':')[1].strip()
                elif '->' in line:
                    # This is the template line
                    tokens = line.split()
                    atArrow = False
                    for token in tokens:
                        if token == '->':
                            atArrow = True
                        elif token != '+' and not atArrow:
                            self.forwardTemplate.reactants.append(token)
                        elif token != '+' and atArrow:
                            self.forwardTemplate.products.append(token)
        except IOError, e:
            logging.exception('Database template file "' + e.filename + '" not found.')
            raise
        finally:
            if ftemp: ftemp.close()

    def saveOld(self, path):
        """
        Save the old RMG kinetics groups to the given `path` on disk.
        """
        if not os.path.exists(path): os.mkdir(path)
        
        self.groups.saveOldDictionary(os.path.join(path, 'dictionary.txt'))
        self.groups.saveOldTree(os.path.join(path, 'tree.txt'))
        # The old kinetics groups use rate rules (not group additivity values),
        # so we can't save the old rateLibrary.txt
        self.saveOldTemplate(os.path.join(path, 'reactionAdjList.txt'))
        # Save forbidden structures if present
        if self.forbidden is not None:
            self.forbidden.saveOld(os.path.join(path, 'forbiddenGroups.txt'))
            
        self.rules.saveOld(path, self)
            
    def saveOldTemplate(self, path):
        """
        Save an old-style RMG reaction family template from the location `path`.
        """
        ftemp = open(path, 'w')
        
        # Write the template
        ftemp.write('{0} -> {1}\n'.format(
            ' + '.join([entry.label for entry in self.forwardTemplate.reactants]),
            ' + '.join([entry.label for entry in self.forwardTemplate.products]),
        ))
        ftemp.write('\n')
        
        # Write the reaction type and reverse name
        if self.ownReverse:
            ftemp.write('thermo_consistence\n')
        else:
            ftemp.write('forward\n')
            ftemp.write('reverse: {0}\n'.format(self.reverse))
        ftemp.write('\n')
        
        # Write the reaction recipe
        ftemp.write('Actions 1\n')
        for index, action in enumerate(self.forwardRecipe.actions):
            ftemp.write('({0}) {1:<15} {{{2}}}\n'.format(index+1, action[0], ','.join(action[1:])))
        ftemp.write('\n')
        
        ftemp.close()
    
    def load(self, path, local_context=None, global_context=None, depositoryLabels=None):
        """
        Load a kinetics database from a file located at `path` on disk.
        
        If `depositoryLabels` is a list, eg. ['training','PrIMe'], then only those
        depositories are loaded, and they are searched in that order when
        generating kinetics.
        
        If depositoryLabels is None then load 'training' first then everything else.
        If depositoryLabels is not None then load in the order specified in depositoryLabels.
        """
        
        local_context['recipe'] = self.loadRecipe
        local_context['template'] = self.loadTemplate
        local_context['forbidden'] = self.loadForbidden
        local_context['True'] = True
        local_context['False'] = False
        self.groups = KineticsGroups(label='{0}/groups'.format(self.label))
        logging.debug("Loading kinetics family groups from {0}".format(os.path.join(path, 'groups.py')))
        Database.load(self.groups, os.path.join(path, 'groups.py'), local_context, global_context)
        self.name = self.label
        
        # Generate the reverse template if necessary
        self.forwardTemplate.reactants = [self.groups.entries[label] for label in self.forwardTemplate.reactants]
        if self.ownReverse:
            self.forwardTemplate.products = self.forwardTemplate.reactants[:]
            self.reverseTemplate = None
            self.reverseRecipe = None
        else:
            try:
                self.reverse = local_context['reverse']
            except KeyError:
                self.reverse = '{0}_reverse'.format(self.label)
            self.forwardTemplate.products = self.generateProductTemplate(self.forwardTemplate.reactants)
            self.reverseTemplate = Reaction(reactants=self.forwardTemplate.products, products=self.forwardTemplate.reactants)
            self.reverseRecipe = self.forwardRecipe.getReverse()
        
        self.groups.numReactants = len(self.forwardTemplate.reactants)
            
        self.rules = KineticsRules(label='{0}/rules'.format(self.label))
        logging.debug("Loading kinetics family rules from {0}".format(os.path.join(path, 'rules.py')))
        self.rules.load(os.path.join(path, 'rules.py'), local_context, global_context)
        # load the groups indicated in the entry label
        for label, entries in self.rules.entries.iteritems():
            nodes = label.split(';')
            reactants = [self.groups.entries[node] for node in nodes]
            reaction = Reaction(reactants=reactants, products=[])
            for entry in entries:
                entry.item = reaction
        self.depositories = []
        
        if depositoryLabels=='all':
            # Load everything. This option is generally used for working with the database
            # load all the remaining depositories, in order returned by os.walk
            for root, dirs, files in os.walk(path):
                for name in dirs:
                    #if not f.endswith('.py'): continue
                    #name = f.split('.py')[0]
                    #if name not in ['groups', 'rules']:
                    fpath = os.path.join(path, name, 'reactions.py')
                    label = '{0}/{1}'.format(self.label, name)
                    depository = KineticsDepository(label=label)
                    logging.debug("Loading kinetics family depository from {0}".format(fpath))
                    depository.load(fpath, local_context, global_context)
                    self.depositories.append(depository)
            return
                    
        if not depositoryLabels:
            # If depository labels is None or there are no depositories listed, then use the training
            # depository and add them to the RMG rate rules by default:
            depositoryLabels = ['training']
        if depositoryLabels:
            # If there are depository labels, load them in the order specified, but 
            # append the training reactions unless the user specifically declares it not
            # to be included with a '!training' flag
            if '!training' not in depositoryLabels:
                if 'training' not in depositoryLabels:
                    depositoryLabels.append('training')
            
        for name in depositoryLabels :
            if name == '!training':
                continue
            label = '{0}/{1}'.format(self.label, name)
            #f = name+'.py'
            fpath = os.path.join(path, name, 'reactions.py')
            if not os.path.exists(fpath):
                logging.warning("Requested depository {0} does not exist".format(fpath))
                continue
            depository = KineticsDepository(label=label)
            logging.debug("Loading kinetics family depository from {0}".format(fpath))
            depository.load(fpath, local_context, global_context)
            self.depositories.append(depository)
        
        if depositoryLabels is None:
            # load all the remaining depositories, in order returned by os.walk
            for root, dirs, files in os.walk(path):
                if 'training' in root: continue
                for f in files:
                    if not f.endswith('.py'): continue
                    if f.startswith('TS_'): continue # skip transition state files
                    name = f.split('.py')[0]
                    if name not in ['groups', 'rules'] and name not in (depositoryLabels or ['training']):
                        fpath = os.path.join(root, f)
                        label = '{0}/{1}'.format(self.label, name)
                        depository = KineticsDepository(label=label)
                        logging.debug("Loading kinetics family depository from {0}".format(fpath))
                        depository.load(fpath, local_context, global_context)
                        self.depositories.append(depository)
            
        # Create and load a transition states database if possible
        if os.path.exists(os.path.join(path, 'TS_groups.py')):
            logging.debug("Loading transition state groups for {0}".format(path))
            self.transitionStates = TransitionStates()
            self.transitionStates.family = KineticsFamily(  entries=None,
                                                            top=None,
                                                            label=self.label,
                                                            name=self.name,
                                                            reverse='',
                                                            shortDesc='',
                                                            longDesc='',
                                                            forwardTemplate=self.forwardTemplate.copy(),
                                                            forwardRecipe=self.forwardRecipe,
                                                            reverseTemplate=None,
                                                            reverseRecipe=None,
                                                            forbidden=None
                                                            )
                                                            
            self.transitionStates.load(path, local_context, global_context)

    def loadTemplate(self, reactants, products, ownReverse=False):
        """
        Load information about the reaction template.
        """
        self.forwardTemplate = Reaction(reactants=reactants, products=products)
        self.ownReverse = ownReverse

    def loadRecipe(self, actions):
        """
        Load information about the reaction recipe.
        """
        # Remaining lines are reaction recipe for forward reaction
        self.forwardRecipe = ReactionRecipe()
        for action in actions:
            action[0] = action[0].upper()
            assert action[0] in ['CHANGE_BOND','FORM_BOND','BREAK_BOND','GAIN_RADICAL','LOSE_RADICAL','GAIN_PAIR','LOSE_PAIR']
            self.forwardRecipe.addAction(action)

    def loadForbidden(self, label, group, shortDesc='', longDesc=''):
        """
        Load information about a forbidden structure.
        """
        if not self.forbidden:
            self.forbidden = ForbiddenStructures()
        self.forbidden.loadEntry(label=label, group=group, shortDesc=shortDesc, longDesc=longDesc)

    def saveEntry(self, f, entry):
        """
        Write the given `entry` in the thermo database to the file object `f`.
        """
        return saveEntry(f, entry)

    def save(self, path):
        """
        Save the current database to the file at location `path` on disk. 
        """
        self.saveGroups(os.path.join(path, 'groups.py'))
        self.rules.save(os.path.join(path, 'rules.py'))
        for depository in self.depositories:
            self.saveDepository(depository, os.path.join(path, '{0}'.format(depository.label[len(self.label)+1:])))
    
    def saveDepository(self, depository, path):
        """
        Save the given kinetics family `depository` to the location `path` on
        disk.
        """
        depository.saveDictionary(os.path.join(path,'dictionary.txt'))
        depository.save(os.path.join(path,'reactions.py'))
        
    def saveGroups(self, path):
        """
        Save the current database to the file at location `path` on disk. 
        """
        entries = self.groups.getEntriesToSave()
                
        # Write the header
        f = codecs.open(path, 'w', 'utf-8')
        f.write('#!/usr/bin/env python\n')
        f.write('# encoding: utf-8\n\n')
        f.write('name = "{0}/groups"\n'.format(self.name))
        f.write('shortDesc = u"{0}"\n'.format(self.shortDesc))
        f.write('longDesc = u"""\n')
        f.write(self.groups.longDesc)
        f.write('\n"""\n\n')

        # Write the template
        f.write('template(reactants=[{0}], products=[{1}], ownReverse={2})\n\n'.format(
            ', '.join(['"{0}"'.format(entry.label) for entry in self.forwardTemplate.reactants]),
            ', '.join(['"{0}"'.format(entry.label) for entry in self.forwardTemplate.products]),
            self.ownReverse))

        # Write reverse name
        if not self.ownReverse:
            f.write('reverse = "{0}"\n\n'.format(self.reverse))

        # Write the recipe
        f.write('recipe(actions=[\n')
        for action in self.forwardRecipe.actions:
            f.write('    {0!r},\n'.format(action))
        f.write('])\n\n')

        # Save the entries
        for entry in entries:
            self.saveEntry(f, entry)

        # Write the tree
        if len(self.groups.top) > 0:
            f.write('tree(\n')
            f.write('"""\n')
            f.write(self.generateOldTree(self.groups.top, 1))
            f.write('"""\n')
            f.write(')\n\n')

        # Save forbidden structures, if present
        if self.forbidden is not None:
            entries = self.forbidden.entries.values()
            entries.sort(key=lambda x: x.label)
            for entry in entries:
                self.forbidden.saveEntry(f, entry, name='forbidden')
    
        f.close()

    def saveTransitionStateGroups(self, path, entryName='entry'):
        """
        Save the current TS groups to the file at location `path` on disk. The
        optional `entryName` parameter specifies the identifier used for each
        data entry.
        """
        self.transitionstates.saveTransitionStateGroups(path, entryName=entryName)

    def generateProductTemplate(self, reactants0):
        """
        Generate the product structures by applying the reaction template to
        the top-level nodes. For reactants defined by multiple structures, only
        the first is used here; it is assumed to be the most generic.
        """

        # First, generate a list of reactant structures that are actual
        # structures, rather than unions
        reactantStructures = []
        logging.log(1, "Generating template for products.")
        for reactant in reactants0:
            if isinstance(reactant, list):  reactants = [reactant[0]]
            else:                           reactants = [reactant]

            logging.log(1, "Reactants: {0}".format(reactants))
            for s in reactants:
                logging.log(1, "Reactant {0}".format(s))
                struct = s.item
                if isinstance(struct, LogicNode):
                    all_structures = struct.getPossibleStructures(self.groups.entries)
                    logging.log(1, 'Expanding logic node {0} to {1}'.format(s, all_structures))
                    reactantStructures.append(all_structures)
                    for p in all_structures:
                        logging.log(1, p.toAdjacencyList() )
                else:
                    reactantStructures.append([struct])
                    logging.log(1, struct.toAdjacencyList() )

        # Second, get all possible combinations of reactant structures
        reactantStructures = getAllCombinations(reactantStructures)
        
        # Third, generate all possible product structures by applying the
        # recipe to each combination of reactant structures
        # Note that bimolecular products are split by labeled atoms
        productStructures = []
        for reactantStructure in reactantStructures:
            productStructure = self.applyRecipe(reactantStructure, forward=True, unique=False)
            productStructures.append(productStructure)

        # Fourth, remove duplicates from the lists
        productStructureList = [[] for i in range(len(productStructures[0]))]
        for productStructure in productStructures:
            for i, struct in enumerate(productStructure):
                for s in productStructureList[i]:
                    try:
                        if s.isIsomorphic(struct): break
                    except KeyError:
                        print struct.toAdjacencyList()
                        print s.toAdjacencyList()
                        raise
                else:
                    productStructureList[i].append(struct)
                    
        logging.log(1, "Unique generated product structures:")
        logging.log(1, "\n".join([p[0].toAdjacencyList() for p in productStructures]))
        
        # Fifth, associate structures with product template
        productSet = []
        for index, products in enumerate(productStructureList):
            label = self.forwardTemplate.products[index]
            if len(products) == 1:
                entry = Entry(
                    label = label,
                    item = products[0],
                )
                self.groups.entries[entry.label] = entry
                productSet.append(entry)
            else:
                children = []
                counter = 0
                for product in products:
                    entry = Entry(
                        label = '{0}{1:d}'.format(label,counter+1),
                        item = product,
                    )                
                    children.append(entry)
                    self.groups.entries[entry.label] = entry
                    counter += 1
                
                # Enter the parent of the groups as a logicOr of all the products
                entry = Entry(
                    label = label,
                    item = LogicOr([child.label for child in children],invert=False),
                    children = children,
                )
                self.groups.entries[entry.label] = entry
                # Make this entry the parent of all its children
                for child in children:
                    child.parent = entry
                counter += 1
                productSet.append(entry)

        return productSet

    def hasRateRule(self, template):
        """
        Return ``True`` if a rate rule with the given `template` currently 
        exists, or ``False`` otherwise.
        """
        return self.rules.hasRule(template)

    def getRateRule(self, template):
        """
        Return the rate rule with the given `template`. Raises a 
        :class:`ValueError` if no corresponding entry exists.
        """
        entry = self.rules.getRule(template)
        if entry is None:
            raise ValueError('No entry for template {0}.'.format(template))
        return entry

    def addKineticsRulesFromTrainingSet(self, thermoDatabase=None):
        """
        For each reaction involving real reactants and products in the training
        set, add a rate rule for that reaction.
        """
        for depository in self.depositories:
            if depository.label.endswith('training'):
                break
        else:
            logging.info('Could not find training depository in family {0}.'.format(self.label))
            logging.info('Must be because you turned off the training depository.')
            return
        
        
        index = max([e.index for e in self.rules.getEntries()] or [0]) + 1
        
        entries = depository.entries.values()
        entries.sort(key=lambda x: x.index)
        reverse_entries = []
        for entry in entries:
            try:        
                template = self.getReactionTemplate(entry.item)
            except UndeterminableKineticsError:
                # Some entries might be stored in the reverse direction for
                # this family; save them so we can try this
                reverse_entries.append(entry)
                continue
            
            assert isinstance(entry.data, Arrhenius)
            data = deepcopy(entry.data)
            data.changeT0(1)
            
            new_entry = Entry(
                index = index,
                label = ';'.join([g.label for g in template]),
                item=Reaction(reactants=[g.item for g in template],
                                                   products=[]),
                data = ArrheniusEP(
                    A = deepcopy(data.A),
                    n = deepcopy(data.n),
                    alpha = 0,
                    E0 = deepcopy(data.Ea),
                    Tmin = deepcopy(data.Tmin),
                    Tmax = deepcopy(data.Tmax),
                ),
                rank = entry.rank,
                reference=entry.reference,
                shortDesc="Rate rule generated from training reaction {0}. ".format(entry.index) + entry.shortDesc,
                longDesc="Rate rule generated from training reaction {0}. ".format(entry.index) + entry.longDesc,
            )
            new_entry.data.A.value_si /= entry.item.degeneracy
            try:
                self.rules.entries[new_entry.label].append(new_entry)
            except KeyError:
                self.rules.entries[new_entry.label] = [new_entry]
            index += 1
        
        # Process the entries that are stored in the reverse direction of the
        # family definition
        for entry in reverse_entries:
            
            assert isinstance(entry.data, Arrhenius)
            data = deepcopy(entry.data)
            data.changeT0(1)
            
            # Estimate the thermo for the reactants and products
            # trainingSet=True used later to does not allow species to match a liquid phase library and get corrected thermo which will affect reverse rate calculation
            item = Reaction(reactants=[m.molecule[0].copy(deep=True) for m in entry.item.reactants], products=[m.molecule[0].copy(deep=True) for m in entry.item.products])
            item.reactants = [Species(molecule=[m]) for m in item.reactants]
            for reactant in item.reactants:
                reactant.generateResonanceIsomers()
                reactant.thermo = thermoDatabase.getThermoData(reactant, trainingSet=True) 
            item.products = [Species(molecule=[m]) for m in item.products]
            for product in item.products:
                product.generateResonanceIsomers()
                product.thermo = thermoDatabase.getThermoData(product,trainingSet=True)
            # Now that we have the thermo, we can get the reverse k(T)
            item.kinetics = data
            data = item.generateReverseRateCoefficient()
            
            item = Reaction(reactants=[m.molecule[0].copy(deep=True) for m in entry.item.products], products=[m.molecule[0].copy(deep=True) for m in entry.item.reactants])
            template = self.getReactionTemplate(item)
            item.degeneracy = self.calculateDegeneracy(item)
            
            new_entry = Entry(
                index = index,
                label = ';'.join([g.label for g in template]),
                item=Reaction(reactants=[g.item for g in template],
                                                   products=[]),
                data = ArrheniusEP(
                    A = deepcopy(data.A),
                    n = deepcopy(data.n),
                    alpha = 0,
                    E0 = deepcopy(data.Ea),
                    Tmin = deepcopy(data.Tmin),
                    Tmax = deepcopy(data.Tmax),
                ),
                rank = entry.rank,
                reference=entry.reference,
                shortDesc="Rate rule generated from training reaction {0}. ".format(entry.index) + entry.shortDesc,
                longDesc="Rate rule generated from training reaction {0}. ".format(entry.index) + entry.longDesc,
            )
            new_entry.data.A.value_si /= item.degeneracy
            try:
                self.rules.entries[new_entry.label].append(new_entry)
            except KeyError:
                self.rules.entries[new_entry.label] = [new_entry]
            index += 1
    
    def getRootTemplate(self):
        """
        Return the root template for the reaction family. Most of the time this
        is the top-level nodes of the tree (as stored in the 
        :class:`KineticsGroups` object), but there are a few exceptions (e.g.
        R_Recombination).
        """
        if len(self.forwardTemplate.reactants) > len(self.groups.top):
            return self.forwardTemplate.reactants
        else:
            return self.groups.top
    
    def fillKineticsRulesByAveragingUp(self, rootTemplate=None, alreadyDone=None):
        """
        Fill in gaps in the kinetics rate rules by averaging child nodes.
        """
        # If no template is specified, then start at the top-level nodes
        if rootTemplate is None:
            rootTemplate = self.getRootTemplate()
            alreadyDone = {}
        self.rules.fillRulesByAveragingUp(rootTemplate, alreadyDone)

    def applyRecipe(self, reactantStructures, forward=True, unique=True, getTS=False):
        """
        Apply the recipe for this reaction family to the list of
        :class:`Molecule` objects `reactantStructures`. The atoms
        of the reactant structures must already be tagged with the appropriate
        labels. Returns a list of structures corresponding to the products
        after checking that the correct number of products was produced.
        """

        # There is some hardcoding of reaction families in this function, so
        # we need the label of the reaction family for this
        label = self.label.lower()

        # Merge reactant structures into single structure
        # Also copy structures so we don't modify the originals
        # Since the tagging has already occurred, both the reactants and the
        # products will have tags
        if isinstance(reactantStructures[0], Group):
            reactantStructure = Group()
        else:
            reactantStructure = Molecule()
        for s in reactantStructures:
            reactantStructure = reactantStructure.merge(s.copy(deep=True))

        # Hardcoding of reaction family for radical recombination (colligation)
        # because the two reactants are identical, they have the same tags
        # In this case, we must change the labels from '*' and '*' to '*1' and
        # '*2'
        if label == 'r_recombination' and forward:
            identicalCenterCounter = 0
            for atom in reactantStructure.atoms:
                if atom.label == '*':
                    identicalCenterCounter += 1
                    atom.label = '*' + str(identicalCenterCounter)
            if identicalCenterCounter != 2:
                raise Exception('Unable to change labels from "*" to "*1" and "*2" for reaction family {0}.'.format(label))

        if getTS:
            transitionStateStructure = list()
            transitionStateStructure.append(reactantStructure.copy(deep=True)) # before resorting, merged reactants


        # Generate the product structure by applying the recipe
        if forward:
            self.forwardRecipe.applyForward(reactantStructure, unique)
        else:
            self.reverseRecipe.applyForward(reactantStructure, unique)
        productStructure = reactantStructure
        
        if getTS:
            transitionStateStructure.append(productStructure.copy(deep=True)) # before resorting, merged products
            return productStructure.split(), transitionStateStructure
            
        # Hardcoding of reaction family for reverse of radical recombination
        # (Unimolecular homolysis)
        # Because the two products are identical, they should the same tags
        # In this case, we must change the labels from '*1' and '*2' to '*' and
        # '*'
        if label == 'r_recombination' and not forward:
            for atom in productStructure.atoms:
                if atom.label == '*1' or atom.label == '*2': atom.label = '*'

        # If reaction family is its own reverse, relabel atoms
        if not self.reverseTemplate:
            # Get atom labels for products
            atomLabels = {}
            for atom in productStructure.atoms:
                if atom.label != '':
                    atomLabels[atom.label] = atom

            # This is hardcoding of reaction families (bad!)
            label = self.label.lower()
            if label == 'h_abstraction':
                # '*2' is the H that migrates
                # it moves from '*1' to '*3'
                atomLabels['*1'].label = '*3'
                atomLabels['*3'].label = '*1'

            elif label == 'intra_h_migration':
                # '*3' is the H that migrates
                # swap the two ends between which the H moves
                atomLabels['*1'].label = '*2'
                atomLabels['*2'].label = '*1'
                # reverse all the atoms in the chain between *1 and *2
                # i.e. swap *4 with the highest, *5 with the second-highest
                highest = len(atomLabels)
                if highest>4:
                    for i in range(4,highest+1):
                        atomLabels['*{0:d}'.format(i)].label = '*{0:d}'.format(4+highest-i)
<<<<<<< HEAD
                        
            elif label == 'H_shift_cyclopentadiene':
                # Labels for nodes are swapped
                atomLabels['*1'].label = '*2'
                atomLabels['*2'].label = '*1'
                atomLabels['*3'].label = '*5'
                atomLabels['*5'].label = '*3'

=======
        
>>>>>>> 34154259
        if not forward: template = self.reverseTemplate
        else:           template = self.forwardTemplate

        # Split product structure into multiple species if necessary
        productStructures = productStructure.split()
        for product in productStructures:
            product.updateConnectivityValues()

        # Make sure we've made the expected number of products
        if len(template.products) != len(productStructures):
            # We have a different number of products than expected by the template.
            # By definition this means that the template is not a match, so
            # we return None to indicate that we could not generate the product
            # structures
            # We need to think this way in order to distinguish between
            # intermolecular and intramolecular versions of reaction families,
            # which will have very different kinetics
            # Unfortunately this may also squash actual errors with malformed
            # reaction templates
            return None

        # If there are two product structures, place the one containing '*1' first
        if len(productStructures) == 2:
            if not productStructures[0].containsLabeledAtom('*1') and \
                productStructures[1].containsLabeledAtom('*1'):
                productStructures.reverse()

        # If product structures are Molecule objects, update their atom types
        for struct in productStructures:
            if isinstance(struct, Molecule):
                struct.updateAtomTypes()
                struct.updateMultiplicity()

        # Return the product structures
        if getTS:
            return productStructures, transitionStateStructure
        else:
            return productStructures

    def __generateProductStructures(self, reactantStructures, maps, forward, failsSpeciesConstraints=None, getTS=False):
        """
        For a given set of `reactantStructures` and a given set of `maps`,
        generate and return the corresponding product structures. The
        `reactantStructures` parameter should be given in the order the
        reactants are stored in the reaction family template. The `maps`
        parameter is a list of mappings of the top-level tree node of each
        *template* reactant to the corresponding *structure*. This function
        returns a list of the product structures.
        `failsSpeciesConstraints` is a function that accepts a :class:`Molecule`
        structure and returns `True` if it is forbidden.
        """
        
        productStructures = None

        # Clear any previous atom labeling from all reactant structures
        for struct in reactantStructures: struct.clearLabeledAtoms()

        # Tag atoms with labels
        for m in maps:
            for reactantAtom, templateAtom in m.iteritems():
                reactantAtom.label = templateAtom.label

        # Check that reactant structures are allowed in this family
        # If not, then stop
        for struct in reactantStructures:
            if self.isMoleculeForbidden(struct):
                raise ForbiddenStructureException()

        # Generate the product structures by applying the forward reaction recipe
        try:
            if getTS:
                productStructures, transitionStateStructure = self.applyRecipe(reactantStructures, forward=forward, getTS=True)
            else:
                productStructures = self.applyRecipe(reactantStructures, forward=forward)
            if not productStructures: return None
        except InvalidActionError:
#            logging.error('Unable to apply reaction recipe!')
#            logging.error('Reaction family is {0} in {1} direction'.format(self.label, 'forward' if forward else 'reverse'))
#            logging.error('Reactant structures are:')
#            for struct in reactantStructures:
#                logging.error(struct.toAdjacencyList())
            # If unable to apply the reaction recipe, then return no product structures
            return None

        # If there are two product structures, place the one containing '*1' first
        if len(productStructures) == 2:
            if not productStructures[0].containsLabeledAtom('*1') and \
                productStructures[1].containsLabeledAtom('*1'):
                productStructures.reverse()

        # Apply the generated species constraints (if given)
        for struct in productStructures:
            if self.isMoleculeForbidden(struct):
                raise ForbiddenStructureException()
            if failsSpeciesConstraints:
                if failsSpeciesConstraints(struct):
                    raise ForbiddenStructureException() 
                
        return productStructures

    def isMoleculeForbidden(self, molecule):
        """
        Return ``True`` if the molecule is forbidden in this family, or
        ``False`` otherwise. 
        """
        from rmgpy.data.rmg import database
        if self.forbidden is not None and self.forbidden.isMoleculeForbidden(molecule):
            return True
        if database.forbiddenStructures.isMoleculeForbidden(molecule):
            return True
        return False

    def __createReaction(self, reactants, products, isForward):
        """
        Create and return a new :class:`Reaction` object containing the
        provided `reactants` and `products` as lists of :class:`Molecule`
        objects.
        """

        # Make sure the products are in fact different than the reactants
        if len(reactants) == len(products) == 1:
            if reactants[0].isIsomorphic(products[0]):
                return None
        elif len(reactants) == len(products) == 2:
            if reactants[0].isIsomorphic(products[0]) and reactants[1].isIsomorphic(products[1]):
                return None
            elif reactants[0].isIsomorphic(products[1]) and reactants[1].isIsomorphic(products[0]):
                return None

        # Create and return template reaction object
        reaction = TemplateReaction(
            reactants = reactants if isForward else products,
            products = products if isForward else reactants,
            degeneracy = 1,
            reversible = True,
            family = self,
        )
        
        # Store the labeled atoms so we can recover them later
        # (e.g. for generating reaction pairs and templates)
        labeledAtoms = []
        for reactant in reaction.reactants:
            for label, atom in reactant.getLabeledAtoms().items():
                labeledAtoms.append((label, atom))
        for product in reaction.products:
            for label, atom in product.getLabeledAtoms().items():
                labeledAtoms.append((label, atom))
        reaction.labeledAtoms = labeledAtoms
        
        return reaction

    def __matchReactantToTemplate(self, reactant, templateReactant):
        """
        Return ``True`` if the provided reactant matches the provided
        template reactant and ``False`` if not, along with a complete list of the
        mappings.
        """

        if isinstance(templateReactant, list): templateReactant = templateReactant[0]
        struct = templateReactant.item
        
        if isinstance(struct, LogicNode):
            mappings = []
            for child_structure in struct.getPossibleStructures(self.groups.entries):
                mappings.extend(reactant.findSubgraphIsomorphisms(child_structure))
            return mappings
        elif isinstance(struct, Group):
            return reactant.findSubgraphIsomorphisms(struct)

    def generateReactions(self, reactants, failsSpeciesConstraints=None):
        """
        Generate all reactions between the provided list of one or two
        `reactants`, which should be either single :class:`Molecule` objects
        or lists of same. Does not estimate the kinetics of these reactions
        at this time. Returns a list of :class:`TemplateReaction` objects
        using :class:`Species` objects for both reactants and products. The
        reactions are constructed such that the forward direction is consistent
        with the template of this reaction family.
        """
        reactionList = []
        
        # Forward direction (the direction in which kinetics is defined)
        reactionList.extend(self.__generateReactions(reactants, forward=True, failsSpeciesConstraints=failsSpeciesConstraints))
        
        if self.ownReverse:
            # for each reaction, make its reverse reaction and store in a 'reverse' attribute
            for rxn in reactionList:
                reactions = self.__generateReactions(rxn.products, products=rxn.reactants, forward=True, failsSpeciesConstraints=failsSpeciesConstraints)
                if len(reactions) != 1:
                    logging.error("Expecting one matching reverse reaction, not {0} in reaction family {1} for forward reaction {2}.\n".format(len(reactions), self.label, str(rxn)))
                    for reactant in rxn.reactants:
                        logging.info("Reactant")
                        logging.info(reactant.toAdjacencyList())
                    for product in rxn.products:
                        logging.info("Product")
                        logging.info(product.toAdjacencyList())
                    #raise KineticsError("Did not find reverse reaction in reaction family {0} for reaction {1}.".format(self.label, str(rxn)))
                else:
                    rxn.reverse = reactions[0]
            
        else: # family is not ownReverse
            # Reverse direction (the direction in which kinetics is not defined)
            reactionList.extend(self.__generateReactions(reactants, forward=False, failsSpeciesConstraints=failsSpeciesConstraints))
            
        # Return the reactions as containing Species objects, not Molecule objects
        for reaction in reactionList:
            moleculeDict = {}
            for molecule in reaction.reactants:
                moleculeDict[molecule] = Species(molecule=[molecule])
            for molecule in reaction.products:
                moleculeDict[molecule] = Species(molecule=[molecule])
            reaction.reactants = [moleculeDict[molecule] for molecule in reaction.reactants]
            reaction.products = [moleculeDict[molecule] for molecule in reaction.products]
            reaction.pairs = [(moleculeDict[reactant],moleculeDict[product]) for reactant, product in reaction.pairs]

        return reactionList
    
    def calculateDegeneracy(self, reaction):
        """
        For a `reaction` given in the direction in which the kinetics are
        defined, compute the reaction-path degeneracy.
        """
        reactions = self.__generateReactions(reaction.reactants, products=reaction.products, forward=True)
        if len(reactions) != 1:
            for reactant in reaction.reactants:
                logging.error(reactant)
            for product in reaction.products:
                logging.error(product)
            raise Exception('Unable to calculate degeneracy for reaction {0} in reaction family {1}.'.format(reaction, self.label))
        return reactions[0].degeneracy
        
    def __generateReactions(self, reactants, products=None, forward=True, failsSpeciesConstraints=None):
        """
        Generate a list of all of the possible reactions of this family between
        the list of `reactants`. The number of reactants provided must match
        the number of reactants expected by the template, or this function
        will return an empty list. Each item in the list of reactants should
        be a list of :class:`Molecule` objects, each representing a resonance
        isomer of the species of interest.
        `failsSpeciesConstraints` is an optional function that accepts a :class:`Molecule`
        structure and returns `True` if it is forbidden.
        """
        
        ## This would make all calls to __generateProductStructures() also return
        ## the "transition state structure", a list containing [merged_reactants, merged_products]
        ## with the atom ordering consistent (needed for double-ended searches):
        # options['getTS']=True

        rxnList = []; speciesList = []

        # Wrap each reactant in a list if not already done (this is done to 
        # allow for passing multiple resonance structures for each molecule)
        # This also makes a copy of the reactants list so we don't modify the
        # original
        reactants = [reactant if isinstance(reactant, list) else [reactant] for reactant in reactants]

        sameReactants = False
        if len(reactants) == 2 and len(reactants[0]) == len(reactants[1]):
            reactantA = reactants[0][0]
            for reactantB in reactants[1]:
                if reactantA.isIsomorphic(reactantB):
                    sameReactants = True
                    break
                    
        if forward:
            template = self.forwardTemplate
        elif self.reverseTemplate is None:
            return []
        else:
            template = self.reverseTemplate

        # Unimolecular reactants: A --> products
        if len(reactants) == 1 and len(template.reactants) == 1:

            # Iterate over all resonance isomers of the reactant
            for molecule in reactants[0]:

                mappings = self.__matchReactantToTemplate(molecule, template.reactants[0])
                for map in mappings:
                    reactantStructures = [molecule]
                    try:
                        productStructures = self.__generateProductStructures(reactantStructures, [map], forward, failsSpeciesConstraints=failsSpeciesConstraints)
                    except ForbiddenStructureException:
                        pass
                    else:
                        if productStructures is not None:
                            rxn = self.__createReaction(reactantStructures, productStructures, forward)
                            if rxn: rxnList.append(rxn)

        # Bimolecular reactants: A + B --> products
        elif len(reactants) == 2 and len(template.reactants) == 2:

            moleculesA = reactants[0]
            moleculesB = reactants[1]

            # Iterate over all resonance isomers of the reactant
            for moleculeA in moleculesA:
                for moleculeB in moleculesB:

                    # Reactants stored as A + B
                    mappingsA = self.__matchReactantToTemplate(moleculeA, template.reactants[0])
                    mappingsB = self.__matchReactantToTemplate(moleculeB, template.reactants[1])

                    # Iterate over each pair of matches (A, B)
                    for mapA in mappingsA:
                        for mapB in mappingsB:
                            reactantStructures = [moleculeA, moleculeB]
                            try:
                                productStructures = self.__generateProductStructures(reactantStructures, [mapA, mapB], forward, failsSpeciesConstraints=failsSpeciesConstraints)
                            except ForbiddenStructureException:
                                pass
                            else:
                                if productStructures is not None:
                                    rxn = self.__createReaction(reactantStructures, productStructures, forward)
                                    if rxn: rxnList.append(rxn)

                    # Only check for swapped reactants if they are different
                    if reactants[0] is not reactants[1]:

                        # Reactants stored as B + A
                        mappingsA = self.__matchReactantToTemplate(moleculeA, template.reactants[1])
                        mappingsB = self.__matchReactantToTemplate(moleculeB, template.reactants[0])

                        # Iterate over each pair of matches (A, B)
                        for mapA in mappingsA:
                            for mapB in mappingsB:
                                reactantStructures = [moleculeA, moleculeB]
                                try:
                                    productStructures = self.__generateProductStructures(reactantStructures, [mapA, mapB], forward, failsSpeciesConstraints=failsSpeciesConstraints)
                                except ForbiddenStructureException:
                                    pass
                                else:
                                    if productStructures is not None:
                                        rxn = self.__createReaction(reactantStructures, productStructures, forward)
                                        if rxn: rxnList.append(rxn)
        # If products is given, remove reactions from the reaction list that
        # don't generate the given products
        if products is not None:
            
            products = [product.generateResonanceIsomers() for product in products]
            
            rxnList0 = rxnList[:]
            rxnList = []
            index = 0
            for reaction in rxnList0:
            
                products0 = reaction.products if forward else reaction.reactants
                    
                # Skip reactions that don't match the given products
                match = False

                if len(products) == len(products0) == 1:
                    for product in products[0]:
                        if products0[0].isIsomorphic(product):
                            match = True
                            break
                elif len(products) == len(products0) == 2:
                    for productA in products[0]:
                        for productB in products[1]:
                            if products0[0].isIsomorphic(productA) and products0[1].isIsomorphic(productB):
                                match = True
                                break
                            elif products0[0].isIsomorphic(productB) and products0[1].isIsomorphic(productA):
                                match = True
                                break
                    
                if match: 
                    rxnList.append(reaction)
            
        # The reaction list may contain duplicates of the same reaction
        # These duplicates should be combined (by increasing the degeneracy of
        # one of the copies and removing the others)
        index0 = 0
        while index0 < len(rxnList):
            reaction0 = rxnList[index0]
            
            products0 = reaction0.products if forward else reaction0.reactants
            products0 = [product.generateResonanceIsomers() for product in products0]
            
            # Remove duplicates from the reaction list
            index = index0 + 1
            while index < len(rxnList):
                reaction = rxnList[index]
            
                products = reaction.products if forward else reaction.reactants
                
                # We know the reactants are the same, so we only need to compare the products
                match = False
                if len(products) == len(products0) == 1:
                    for product in products0[0]:
                        if products[0].isIsomorphic(product):
                            match = True
                            break
                elif len(products) == len(products0) == 2:
                    for productA in products0[0]:
                        for productB in products0[1]:
                            if products[0].isIsomorphic(productA) and products[1].isIsomorphic(productB):
                                match = True
                                break
                            elif products[0].isIsomorphic(productB) and products[1].isIsomorphic(productA):
                                match = True
                                break
                    
                # If we found a match, remove it from the list
                # Also increment the reaction path degeneracy of the remaining reaction
                if match:
                    rxnList.remove(reaction)
                    reaction0.degeneracy += 1
                else:
                    index += 1
            
            index0 += 1
        
        # For R_Recombination reactions, the degeneracy is twice what it should
        # be, so divide those by two
        # This is hardcoding of reaction families!
        # For reactions of the form A + A -> products, the degeneracy is twice
        # what it should be, so divide those by two
        if sameReactants or self.label.lower().startswith('r_recombination'):
            for rxn in rxnList:
                assert(rxn.degeneracy % 2 == 0)
                rxn.degeneracy /= 2
                
        # Determine the reactant-product pairs to use for flux analysis
        # Also store the reaction template (useful so we can easily get the kinetics later)
        for reaction in rxnList:
            
            # Restore the labeled atoms long enough to generate some metadata
            for reactant in reaction.reactants:
                reactant.clearLabeledAtoms()
            for label, atom in reaction.labeledAtoms:
                atom.label = label
            
            # Generate metadata about the reaction that we will need later
            reaction.pairs = self.getReactionPairs(reaction)
            reaction.template = self.getReactionTemplate(reaction)
            if not forward:
                reaction.degeneracy = self.calculateDegeneracy(reaction)

            # Unlabel the atoms
            for label, atom in reaction.labeledAtoms:
                atom.label = ''
            
            # We're done with the labeled atoms, so delete the attribute
            #del reaction.labeledAtoms
            
        # This reaction list has only checked for duplicates within itself, not
        # with the global list of reactions
        return rxnList

    def getReactionPairs(self, reaction):
        """
        For a given `reaction` with properly-labeled :class:`Molecule` objects
        as the reactants, return the reactant-product pairs to use when
        performing flux analysis.
        """
        pairs = []; error = False
        if len(reaction.reactants) == 1 or len(reaction.products) == 1:
            # When there is only one reactant (or one product), it is paired 
            # with each of the products (reactants)
            for reactant in reaction.reactants:
                for product in reaction.products:
                    pairs.append([reactant,product])
        elif self.label.lower() == 'h_abstraction':
            # Hardcoding for hydrogen abstraction: pair the reactant containing
            # *1 with the product containing *3 and vice versa
            assert len(reaction.reactants) == len(reaction.products) == 2
            if reaction.reactants[0].containsLabeledAtom('*1'):
                if reaction.products[0].containsLabeledAtom('*3'):
                    pairs.append([reaction.reactants[0],reaction.products[0]])
                    pairs.append([reaction.reactants[1],reaction.products[1]])
                elif reaction.products[1].containsLabeledAtom('*3'):
                    pairs.append([reaction.reactants[0],reaction.products[1]])
                    pairs.append([reaction.reactants[1],reaction.products[0]])
                else:
                    error = True
            elif reaction.reactants[1].containsLabeledAtom('*1'):
                if reaction.products[1].containsLabeledAtom('*3'):
                    pairs.append([reaction.reactants[0],reaction.products[0]])
                    pairs.append([reaction.reactants[1],reaction.products[1]])
                elif reaction.products[0].containsLabeledAtom('*3'):
                    pairs.append([reaction.reactants[0],reaction.products[1]])
                    pairs.append([reaction.reactants[1],reaction.products[0]])
                else:
                    error = True
        elif self.label.lower() == 'disproportionation':
            # Hardcoding for disproportionation: pair the reactant containing
            # *1 with the product containing *1
            assert len(reaction.reactants) == len(reaction.products) == 2
            if reaction.reactants[0].containsLabeledAtom('*1'):
                if reaction.products[0].containsLabeledAtom('*1'):
                    pairs.append([reaction.reactants[0],reaction.products[0]])
                    pairs.append([reaction.reactants[1],reaction.products[1]])
                elif reaction.products[1].containsLabeledAtom('*1'):
                    pairs.append([reaction.reactants[0],reaction.products[1]])
                    pairs.append([reaction.reactants[1],reaction.products[0]])
                else:
                    error = True
            elif reaction.reactants[1].containsLabeledAtom('*1'):
                if reaction.products[1].containsLabeledAtom('*1'):
                    pairs.append([reaction.reactants[0],reaction.products[0]])
                    pairs.append([reaction.reactants[1],reaction.products[1]])
                elif reaction.products[0].containsLabeledAtom('*1'):
                    pairs.append([reaction.reactants[0],reaction.products[1]])
                    pairs.append([reaction.reactants[1],reaction.products[0]])
                else:
                    error = True
        elif self.label.lower() in ['substitution_o', 'substitutions']:
            # Hardcoding for Substitution_O: pair the reactant containing
            # *2 with the product containing *3 and vice versa
            assert len(reaction.reactants) == len(reaction.products) == 2
            if reaction.reactants[0].containsLabeledAtom('*2'):
                if reaction.products[0].containsLabeledAtom('*3'):
                    pairs.append([reaction.reactants[0],reaction.products[0]])
                    pairs.append([reaction.reactants[1],reaction.products[1]])
                elif reaction.products[1].containsLabeledAtom('*3'):
                    pairs.append([reaction.reactants[0],reaction.products[1]])
                    pairs.append([reaction.reactants[1],reaction.products[0]])
                else:
                    error = True
            elif reaction.reactants[1].containsLabeledAtom('*2'):
                if reaction.products[1].containsLabeledAtom('*3'):
                    pairs.append([reaction.reactants[0],reaction.products[0]])
                    pairs.append([reaction.reactants[1],reaction.products[1]])
                elif reaction.products[0].containsLabeledAtom('*3'):
                    pairs.append([reaction.reactants[0],reaction.products[1]])
                    pairs.append([reaction.reactants[1],reaction.products[0]])
                else:
                    error = True
        else:
            error = True
            
        if error:
            raise ReactionPairsError('Unable to determine reaction pairs for {0!s} reaction {1!s}.'.format(self.label, reaction))
        else:
            return pairs
        
    def getReactionTemplate(self, reaction):
        """
        For a given `reaction` with properly-labeled :class:`Molecule` objects
        as the reactants, determine the most specific nodes in the tree that
        describe the reaction.
        """
        return self.groups.getReactionTemplate(reaction)

    def getKineticsForTemplate(self, template, degeneracy=1, method='rate rules'):
        """
        Return an estimate of the kinetics for a reaction with the given
        `template` and reaction-path `degeneracy`. There are two possible methods
        to use: 'group additivity' (new RMG-Py behavior) and 'rate rules' (old
        RMG-Java behavior).
        """
        if method.lower() == 'group additivity':
            return self.estimateKineticsUsingGroupAdditivity(template, degeneracy), None
        elif method.lower() == 'rate rules':
            return self.estimateKineticsUsingRateRules(template, degeneracy)  # This returns kinetics and entry data
        else:
            raise ValueError('Invalid value "{0}" for method parameter; should be "group additivity" or "rate rules".'.format(method))
        
    def getKineticsFromDepository(self, depository, reaction, template, degeneracy):
        """
        Search the given `depository` in this kinetics family for kinetics
        for the given `reaction`. Returns a list of all of the matching 
        kinetics, the corresponding entries, and ``True`` if the kinetics
        match the forward direction or ``False`` if they match the reverse
        direction.
        """
        kineticsList = []
        entries = depository.entries.values()
        for entry in entries:
            if entry.item.isIsomorphic(reaction):
                kineticsList.append([deepcopy(entry.data), entry, entry.item.isIsomorphic(reaction, eitherDirection=False)])
        for kinetics, entry, isForward in kineticsList:
            if kinetics is not None:
                kinetics.comment += "Matched reaction {0} {1} in {2}".format(entry.index, entry.label, depository.label)
        return kineticsList
    
    def __selectBestKinetics(self, kineticsList):
        """
        For a given set of kinetics `kineticsList`, return the kinetics deemed
        to be the "best". This is determined to be the one with the lowest
        non-zero rank that occurs first.
        """
        if any([x[1].rank == 0 for x in kineticsList]) and not all([x[1].rank == 0 for x in kineticsList]):
            kineticsList = [x for x in kineticsList if x[1].rank != 0]
        kineticsList.sort(key=lambda x: (x[1].rank, x[1].index))
        return kineticsList[0]
        
    def getKinetics(self, reaction, template, degeneracy=1, estimator='', returnAllKinetics=True):
        """
        Return the kinetics for the given `reaction` by searching the various
        depositories as well as generating a result using the user-specified `estimator`
        of either 'group additivity' or 'rate rules.'  Unlike
        the regular :meth:`getKinetics()` method, this returns a list of
        results, with each result comprising the kinetics, the source, and
        the entry. If it came from a template estimate, the source and entry
        will both be `None`.
        If returnAllKinetics==False, only the first (best?) matching kinetics is returned.
        """
        kineticsList = []
        
        depositories = self.depositories[:]
        
        # Check the various depositories for kinetics
        for depository in depositories:
            kineticsList0 = self.getKineticsFromDepository(depository, reaction, template, degeneracy)
            if len(kineticsList0) > 0 and not returnAllKinetics:
                kinetics, entry, isForward = self.__selectBestKinetics(kineticsList0)
                return kinetics, depository, entry, isForward
            else:
                for kinetics, entry, isForward in kineticsList0:
                    kineticsList.append([kinetics, depository, entry, isForward])
        
        # If estimator type of rate rules or group additivity is given, retrieve the kinetics. 
        if estimator:        
            kinetics, entry = self.getKineticsForTemplate(template, degeneracy, method=estimator)
            if kinetics:
                if not returnAllKinetics:
                    return kinetics, estimator, entry, True
                kineticsList.append([kinetics, estimator, entry, True])
        # If no estimation method was given, prioritize rate rule estimation. 
        # If returning all kinetics, add estimations from both rate rules and group additivity.
        else:
            try:
                kinetics, entry = self.getKineticsForTemplate(template, degeneracy, method='rate rules')
                if not returnAllKinetics:
                    return kinetics, 'rate rules', entry, True
                kineticsList.append([kinetics, 'rate rules', entry, True])
            except KineticsError:
                # If kinetics were undeterminable for rate rules estimation, do nothing.
                pass
            
            try:
                kinetics2, entry2 = self.getKineticsForTemplate(template, degeneracy, method='group additivity')
                if not returnAllKinetics:
                    return kinetics, 'group additivity', entry2, True
                kineticsList.append([kinetics2, 'group additivity', entry2, True])
            except KineticsError:                
                # If kinetics were undeterminable for group additivity estimation, do nothing.
                pass
        
        if not returnAllKinetics:
            raise UndeterminableKineticsError(reaction)
        
        return kineticsList
    
    def estimateKineticsUsingGroupAdditivity(self, template, degeneracy=1):
        """
        Determine the appropriate kinetics for a reaction with the given
        `template` using group additivity.
        """
        # Start with the generic kinetics of the top-level nodes
        kinetics = None
        for entry in self.forwardTemplate.reactants:
            if kinetics is None and entry.data is not None:
                kinetics = entry.data
        if kinetics is None:
            #raise UndeterminableKineticsError('Cannot determine group additivity kinetics estimate for template "{0}".'.format(','.join([e.label for e in template])))
            return None
        # Now add in more specific corrections if possible
        return self.groups.estimateKineticsUsingGroupAdditivity(template, kinetics, degeneracy)        
        
    def estimateKineticsUsingRateRules(self, template, degeneracy=1):
        """
        Determine the appropriate kinetics for a reaction with the given
        `template` using rate rules.
        """    
        kinetics, entry  = self.rules.estimateKinetics(template, degeneracy)
                
        return kinetics, entry

    def getRateCoefficientUnits(self):
        """
        Return the units of the forward kinetics generated for the family.
        Raises a ValueError if this could not be determined (e.g. if the family
        has not yet been added to the appropriate list).
        """
        if self.label in BIMOLECULAR_KINETICS_FAMILIES:
            return 'm^3/(mol*s)'
        elif self.label in UNIMOLECULAR_KINETICS_FAMILIES:
            return 's^-1'
        else:
            raise ValueError('Unable to determine units of rate coefficient for reaction family "{0}".'.format(self.label))<|MERGE_RESOLUTION|>--- conflicted
+++ resolved
@@ -1086,7 +1086,6 @@
                 if highest>4:
                     for i in range(4,highest+1):
                         atomLabels['*{0:d}'.format(i)].label = '*{0:d}'.format(4+highest-i)
-<<<<<<< HEAD
                         
             elif label == 'H_shift_cyclopentadiene':
                 # Labels for nodes are swapped
@@ -1095,9 +1094,6 @@
                 atomLabels['*3'].label = '*5'
                 atomLabels['*5'].label = '*3'
 
-=======
-        
->>>>>>> 34154259
         if not forward: template = self.reverseTemplate
         else:           template = self.forwardTemplate
 
