# cython: embedsignature=True, cdivision=True

################################################################################
#
#   RMG - Reaction Mechanism Generator
#
#   Copyright (c) 2002-2017 Prof. William H. Green (whgreen@mit.edu), 
#   Prof. Richard H. West (r.west@neu.edu) and the RMG Team (rmg_dev@mit.edu)
#
#   Permission is hereby granted, free of charge, to any person obtaining a
#   copy of this software and associated documentation files (the 'Software'),
#   to deal in the Software without restriction, including without limitation
#   the rights to use, copy, modify, merge, publish, distribute, sublicense,
#   and/or sell copies of the Software, and to permit persons to whom the
#   Software is furnished to do so, subject to the following conditions:
#
#   The above copyright notice and this permission notice shall be included in
#   all copies or substantial portions of the Software.
#
#   THE SOFTWARE IS PROVIDED 'AS IS', WITHOUT WARRANTY OF ANY KIND, EXPRESS OR
#   IMPLIED, INCLUDING BUT NOT LIMITED TO THE WARRANTIES OF MERCHANTABILITY,
#   FITNESS FOR A PARTICULAR PURPOSE AND NONINFRINGEMENT. IN NO EVENT SHALL THE
#   AUTHORS OR COPYRIGHT HOLDERS BE LIABLE FOR ANY CLAIM, DAMAGES OR OTHER
#   LIABILITY, WHETHER IN AN ACTION OF CONTRACT, TORT OR OTHERWISE, ARISING
#   FROM, OUT OF OR IN CONNECTION WITH THE SOFTWARE OR THE USE OR OTHER
#   DEALINGS IN THE SOFTWARE.
#
################################################################################
import numpy
import cython

from libc.math cimport log

cimport rmgpy.constants as constants
import rmgpy.quantity as quantity

################################################################################

cdef class NASAPolynomial(HeatCapacityModel):
    """
    A heat capacity model based on the NASA polynomial. Both the 
    seven-coefficient and nine-coefficient variations are supported.
    The attributes are:
    
    =============== ============================================================
    Attribute       Description
    =============== ============================================================
    `coeffs`        The seven or nine NASA polynomial coefficients
    `Tmin`          The minimum temperature in K at which the model is valid, or zero if unknown or undefined
    `Tmax`          The maximum temperature in K at which the model is valid, or zero if unknown or undefined
    `E0`            The energy at zero Kelvin (including zero point energy)
    `comment`       Information about the model (e.g. its source)
    =============== ============================================================

    """
    
    def __init__(self, coeffs=None, Tmin=None, Tmax=None, E0=None, label='', comment=''):
        HeatCapacityModel.__init__(self, Tmin=Tmin, Tmax=Tmax, E0=E0, label=label, comment=comment)
        self.coeffs = coeffs
        
    def __repr__(self):
        """
        Return a string representation that can be used to reconstruct the
        object.
        """
        string = 'NASAPolynomial('
        if self.cm2 == 0 and self.cm1 == 0:
            string += 'coeffs=[{0:g},{1:g},{2:g},{3:g},{4:g},{5:g},{6:g}]'.format(self.c0, self.c1, self.c2, self.c3, self.c4, self.c5, self.c6)
        else:
            string += 'coeffs=[{0:g},{1:g},{2:g},{3:g},{4:g},{5:g},{6:g},{7:g},{8:g}]'.format(self.cm2, self.cm1, self.c0, self.c1, self.c2, self.c3, self.c4, self.c5, self.c6)
        if self.Tmin is not None: string += ', Tmin={0!r}'.format(self.Tmin)
        if self.Tmax is not None: string += ', Tmax={0!r}'.format(self.Tmax)
        if self.E0 is not None: string += ', E0={0!r}'.format(self.E0)
        if self.label != '': string += ', label="""{0}"""'.format(self.label)
        if self.comment != '': string += ', comment="""{0}"""'.format(self.comment)
        string += ')'
        return string

    def __reduce__(self):
        """
        A helper function used when pickling an object.
        """
        return (NASAPolynomial, ([self.cm2, self.cm1, self.c0, self.c1, self.c2, self.c3, self.c4, self.c5, self.c6], self.Tmin, self.Tmax, self.E0, self.label, self.comment))

    property coeffs:
        """The set of seven or nine NASA polynomial coefficients."""
        def __get__(self):
            if self.cm2 == 0 and self.cm1 == 0:
                return numpy.array([self.c0, self.c1, self.c2, self.c3, self.c4, self.c5, self.c6])
            else:
                return numpy.array([self.cm2, self.cm1, self.c0, self.c1, self.c2, self.c3, self.c4, self.c5, self.c6])
        def __set__(self, value):
            if value is None:
                value = [0.0, 0.0, 0.0, 0.0, 0.0, 0.0, 0.0, 0.0, 0.0]
            if len(value) == 7:
                self.c0, self.c1, self.c2, self.c3, self.c4, self.c5, self.c6 = value
                self.cm2 = 0; self.cm1 = 0
            elif len(value) == 9:
                self.cm2, self.cm1, self.c0, self.c1, self.c2, self.c3, self.c4, self.c5, self.c6 = value
            else:
                raise ValueError('Invalid number of NASA polynomial coefficients; expected 7 or 9, got {0:d}.'.format(len(value)))
    
    cpdef double getHeatCapacity(self, double T) except -1000000000:
        """
        Return the constant-pressure heat capacity in J/mol*K at the specified 
        temperature `T` in K.
        """
        return ((self.cm2 / T + self.cm1) / T + self.c0 + T*(self.c1 + T*(self.c2 + T*(self.c3 + self.c4*T)))) * constants.R
    
    cpdef double getEnthalpy(self, double T) except 1000000000:
        """
        Return the enthalpy in J/mol at the specified temperature `T` in K.
        """
        cdef double T2 = T * T
        cdef double T4 = T2 * T2
        return ((-self.cm2 / T + self.cm1 * log(T)) / T + self.c0 + self.c1*T/2. + self.c2*T2/3. + self.c3*T2*T/4. + self.c4*T4/5. + self.c5/T) * constants.R * T
    
    cpdef double getEntropy(self, double T) except -1000000000:
        """
        Return the entropy in J/mol*K at the specified temperature `T` in K.
        """
        cdef double T2 = T * T
        cdef double T4 = T2 * T2
        return ((-self.cm2 / T / 2. - self.cm1) / T + self.c0*log(T) + self.c1*T + self.c2*T2/2. + self.c3*T2*T/3. + self.c4*T4/4. + self.c6) * constants.R
    
    cpdef double getFreeEnergy(self, double T) except 1000000000:
        """
        Return the Gibbs free energy in J/mol at the specified temperature `T`
        in K.
        """
        return self.getEnthalpy(T) - T * self.getEntropy(T)
    
    cpdef changeBaseEnthalpy(self, double deltaH):
        """
        Add deltaH in J/mol to the base enthalpy of formation H298.
        """
        self.c5 += deltaH / constants.R

    cpdef changeBaseEntropy(self, double deltaS):
        """
        Add deltaS in J/molK to the base entropy of formation S298.
        """
        self.c6 += deltaS / constants.R

    cdef double integral2_T0(self, double T):
        """
        Return the value of the dimensionless integral
        
        .. math:: \\int \\left[ \\frac{C_\\mathrm{p}^\\mathrm{NASA}(T')}{R} \\right]^2 \\ dT'
        
        evaluated at the given temperature `T` in K.
        """
        cdef double c0, c1, c2, c3, c4
        cdef double T2, T4, T8, result
        c0, c1, c2, c3, c4 = self.c0, self.c1, self.c2, self.c3, self.c4
        T2 = T * T
        T4 = T2 * T2
        T8 = T4 * T4
        result = (
            c0*c0*T + c0*c1*T2 + 2./3.*c0*c2*T2*T + 0.5*c0*c3*T4 + 0.4*c0*c4*T4*T +
            c1*c1*T2*T/3. + 0.5*c1*c2*T4 + 0.4*c1*c3*T4*T + c1*c4*T4*T2/3. +
            0.2*c2*c2*T4*T + c2*c3*T4*T2/3. + 2./7.*c2*c4*T4*T2*T +
            c3*c3*T4*T2*T/7. + 0.25*c3*c4*T8 +
            c4*c4*T8*T/9.
        )
        return result
    
    cdef double integral2_TM1(self, double T):
        """
        Return the value of the dimensionless integral
        
        .. math:: \\int \\left[ \\frac{C_\\mathrm{p}^\\mathrm{NASA}(T')}{R} \\right]^2 (T')^{-1} \\ dT'
        
        evaluated at the given temperature `T` in K.
        """
        cdef double c0, c1, c2, c3, c4
        cdef double T2, T4, logT, result
        c0, c1, c2, c3, c4 = self.c0, self.c1, self.c2, self.c3, self.c4
        T2 = T * T
        T4 = T2 * T2
        logT = log(T)
        result = (
            c0*c0*logT + 2*c0*c1*T + c0*c2*T2 + 2./3.*c0*c3*T2*T + 0.5*c0*c4*T4 +
            0.5*c1*c1*T2 + 2./3.*c1*c2*T2*T + 0.5*c1*c3*T4 + 0.4*c1*c4*T4*T +
            0.25*c2*c2*T4 + 0.4*c2*c3*T4*T + c2*c4*T4*T2/3. +
            c3*c3*T4*T2/6. + 2./7.*c3*c4*T4*T2*T +
            c4*c4*T4*T4/8.
        )
        return result

################################################################################

cdef class NASA(HeatCapacityModel):
    """
    A heat capacity model based on a set of one, two, or three 
    :class:`NASAPolynomial` objects. The attributes are:
    
    =============== ============================================================
    Attribute       Description
    =============== ============================================================
    `polynomials`   The list of NASA polynomials to use in this model
    `Tmin`          The minimum temperature in K at which the model is valid, or zero if unknown or undefined
    `Tmax`          The maximum temperature in K at which the model is valid, or zero if unknown or undefined
    `E0`            The energy at zero Kelvin (including zero point energy)
    `comment`       Information about the model (e.g. its source)
    =============== ============================================================

    """
    
    def __init__(self, polynomials=None, Tmin=None, Tmax=None, E0=None, Cp0=None, CpInf=None, label='', comment=''):
        HeatCapacityModel.__init__(self, Tmin=Tmin, Tmax=Tmax, E0=E0, Cp0=Cp0, CpInf=CpInf, label=label, comment=comment)
        self.polynomials = polynomials
    
    def __repr__(self):
        """
        Return a string representation that can be used to reconstruct the
        object.
        """
        polys = self.polynomials
        string = 'NASA(polynomials={0!r}'.format(polys if polys else None)
        if self.Tmin is not None: string += ', Tmin={0!r}'.format(self.Tmin)
        if self.Tmax is not None: string += ', Tmax={0!r}'.format(self.Tmax)
        if self.E0 is not None: string += ', E0={0!r}'.format(self.E0)
        if self.Cp0 is not None: string += ', Cp0={0!r}'.format(self.Cp0)
        if self.CpInf is not None: string += ', CpInf={0!r}'.format(self.CpInf)
        if self.label != '': string += ', label="""{0}"""'.format(self.label)
        if self.comment != '': string += ', comment="""{0}"""'.format(self.comment)
        string += ')'
        return string

    def __reduce__(self):
        """
        A helper function used when pickling an object.
        """
        return (NASA, (self.polynomials, self.Tmin, self.Tmax, self.E0, self.Cp0, self.CpInf, self.label, self.comment))

    property polynomials:
        """The set of one, two, or three NASA polynomials."""
        def __get__(self):
            polys = []
            if self.poly1 is not None: polys.append(self.poly1)
            if self.poly2 is not None: polys.append(self.poly2)
            if self.poly3 is not None: polys.append(self.poly3)
            return polys
        def __set__(self, value):
            self.poly1 = None
            self.poly2 = None
            self.poly3 = None
            if value is not None:
                if len(value) == 1:
                    self.poly1 = value[0]
                elif len(value) == 2:
                    self.poly1 = value[0]
                    self.poly2 = value[1]
                elif len(value) == 3:
                    self.poly1 = value[0]
                    self.poly2 = value[1]
                    self.poly3 = value[2]
                elif len(value) > 3:
                    raise ValueError('Only one, two, or three NASA polynomials can be stored in a single NASA object.')

    cpdef NASAPolynomial selectPolynomial(self, double T):
        if self.poly1 is not None and self.poly1.isTemperatureValid(T):
            return self.poly1
        elif self.poly2 is not None and self.poly2.isTemperatureValid(T):
            return self.poly2
        elif self.poly3 is not None and self.poly3.isTemperatureValid(T):
            return self.poly3
        else:
            raise ValueError('No valid NASA polynomial at temperature {0:g} K.'.format(T))
    
    cpdef double getHeatCapacity(self, double T) except -1000000000:
        """
        Return the constant-pressure heat capacity
        :math:`C_\\mathrm{p}(T)` in J/mol*K at the specified temperature `T` in K.
        """
        return self.selectPolynomial(T).getHeatCapacity(T)
    
    cpdef double getEnthalpy(self, double T) except 1000000000:
        """
        Return the enthalpy :math:`H(T)` in J/mol at the specified
        temperature `T` in K.
        """
        return self.selectPolynomial(T).getEnthalpy(T)
    
    cpdef double getEntropy(self, double T) except -1000000000:
        """
        Return the entropy :math:`S(T)` in J/mol*K at the specified
        temperature `T` in K.
        """
        return self.selectPolynomial(T).getEntropy(T)
    
    cpdef double getFreeEnergy(self, double T) except 1000000000:
        """
        Return the Gibbs free energy :math:`G(T)` in J/mol at the
        specified temperature `T` in K.
        """
        return self.selectPolynomial(T).getFreeEnergy(T)

    cpdef ThermoData toThermoData(self):
        """
        Convert the NASAPolynomial model to a :class:`ThermoData` object.
        
        If Cp0 and CpInf are omitted or 0, they are None in the returned ThermoData.
        """
        from rmgpy.thermo.thermodata import ThermoData
        
        Tdata = [300,400,500,600,800,1000,1500]
        Cpdata = [self.getHeatCapacity(T) for T in Tdata]

        return ThermoData(
            Tdata = (Tdata,"K"),
            Cpdata = (Cpdata,"J/(mol*K)"),
            H298 = (self.getEnthalpy(298)*0.001,"kJ/mol"),
            S298 = (self.getEntropy(298),"J/(mol*K)"),
<<<<<<< HEAD
            Cp0 = None if Cp0==0 else (Cp0,"J/(mol*K)"),
            CpInf = None if Cp0==0 else (CpInf,"J/(mol*K)"),
=======
            Cp0 = self.Cp0,
            CpInf = self.CpInf,
>>>>>>> 7c023a4a
            E0 = self.E0,
            comment = self.comment
        )

    @cython.boundscheck(False)
    cpdef Wilhoit toWilhoit(self):
        """
        Convert a :class:`MultiNASA` object `multiNASA` to a :class:`Wilhoit` 
        object. You must specify the linearity of the molecule `linear`, the number
        of vibrational modes `Nfreq`, and the number of hindered rotor modes
        `Nrotors` so the algorithm can determine the appropriate heat capacity
        limits at zero and infinite temperature.
        """
        cdef double Tmin, Tmax, dT, H298, S298, Cp0, CpInf
        cdef numpy.ndarray[numpy.float64_t, ndim=1] Tdata, Cpdata
        cdef int i
        
        from rmgpy.thermo.wilhoit import Wilhoit
        
        Tmin = self.Tmin.value_si
        Tmax = self.Tmax.value_si
        Cp0 = self.Cp0.value_si
        CpInf = self.CpInf.value_si
        dT = min(50.0, (Tmax - Tmin) / 100.)
        
        Tdata = numpy.arange(Tmin, Tmax, dT)
        Cpdata = numpy.zeros_like(Tdata)
        
        for i in range(Tdata.shape[0]):
            Cpdata[i] = self.getHeatCapacity(Tdata[i])
        H298 = self.getEnthalpy(298)
        S298 = self.getEntropy(298)
        
        return Wilhoit(label=self.label,comment=self.comment).fitToData(Tdata, Cpdata, Cp0, CpInf, H298, S298)
    
    cpdef NASA changeBaseEnthalpy(self, double deltaH):
        """
        Add deltaH in J/mol to the base enthalpy of formation H298 and return the
        modified NASA object.  
        """
        for poly in self.polynomials:
            poly.changeBaseEnthalpy(deltaH)
        return self

    cpdef NASA changeBaseEntropy(self, double deltaS):
        """
        Add deltaS in J/molK to the base entropy of formation S298 and return the
        modified NASA object
        """
        for poly in self.polynomials:
            poly.changeBaseEntropy(deltaS)
        return self

    def toCantera(self):
        """
        Return the cantera equivalent NasaPoly2 object from this NASA object.
        """
        
        from cantera import NasaPoly2

        cdef numpy.ndarray[numpy.float64_t, ndim=1] coeffs
        
        polys = self.polynomials
        assert len(polys) == 2, "Cantera NasaPoly2 objects only accept 2 polynomials"
        assert len(polys[0].coeffs) == 7 and len(polys[1].coeffs) == 7, "Cantera NasaPoly2 polynomials can only contain 7 coefficients."
        
        # In RMG's NASA object, the first polynoamial is low temperature, and the second is 
        # high temperature
        coeffs = numpy.zeros(15)
        coeffs[0] = polys[0].Tmax.value_si # mid point temperature between two polynomials
        coeffs[1:8] = polys[1].coeffs # 7 coefficients of the high temperature polynomial
        coeffs[8:15] = polys[0].coeffs # 7 coefficients of the low temperature polynomial

        # initialize cantera.NasaPoly2(T_low, T_high, P_ref, coeffs)
        return NasaPoly2(polys[0].Tmin.value_si, polys[1].Tmax.value_si, 10000.0, coeffs)<|MERGE_RESOLUTION|>--- conflicted
+++ resolved
@@ -313,13 +313,8 @@
             Cpdata = (Cpdata,"J/(mol*K)"),
             H298 = (self.getEnthalpy(298)*0.001,"kJ/mol"),
             S298 = (self.getEntropy(298),"J/(mol*K)"),
-<<<<<<< HEAD
-            Cp0 = None if Cp0==0 else (Cp0,"J/(mol*K)"),
-            CpInf = None if Cp0==0 else (CpInf,"J/(mol*K)"),
-=======
             Cp0 = self.Cp0,
             CpInf = self.CpInf,
->>>>>>> 7c023a4a
             E0 = self.E0,
             comment = self.comment
         )
